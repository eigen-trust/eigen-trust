--- conflicted
+++ resolved
@@ -256,17 +256,13 @@
 		calculate_message_hash,
 		eddsa::native::{sign, PublicKey, SecretKey},
 	};
-<<<<<<< HEAD
-	use halo2::halo2curves::{bn256::Fr, FieldExt};
+
+	use halo2::halo2curves::{bn256::Fr, ff::PrimeField};
 	use rand::{thread_rng, Rng};
 
 	const NUM_NEIGHBOURS: usize = 123;
 	const NUM_ITERATIONS: usize = 10;
 	const INITIAL_SCORE: u128 = 2437;
-=======
-	use halo2::halo2curves::{bn256::Fr, ff::PrimeField};
-	use rand::thread_rng;
->>>>>>> a7f00800
 
 	fn sign_opinion<
 		const NUM_NEIGHBOURS: usize,
