use halo2wrong::halo2::{
	arithmetic::FieldExt,
	circuit::{AssignedCell, Layouter, Region},
	plonk::{Advice, Column, ConstraintSystem, Error, Selector},
	poly::Rotation,
};

#[derive(Clone, Debug)]
/// Configuration elements for the circuit are defined here.
pub struct SumConfig {
	/// Configures a column for the sum.
	sum: Column<Advice>,
	/// Configures a column for the items.
	items: Column<Advice>,
	/// Configures a fixed boolean value for each row of the circuit.
	selector: Selector,
}
/// Constructs individual cell for the configuration element.
pub struct SumChip<F: FieldExt, const S: usize> {
	/// Assigns a cell for the items.
	items: [AssignedCell<F, F>; S],
}

impl<F: FieldExt, const S: usize> SumChip<F, S> {
	/// Create a new chip.
	pub fn new(items: [AssignedCell<F, F>; S]) -> Self {
		SumChip { items }
	}

	/// Make the circuit config.
	pub fn configure(meta: &mut ConstraintSystem<F>) -> SumConfig {
		let sum = meta.advice_column();
		let items = meta.advice_column();
		let fixed = meta.fixed_column();
		let s = meta.selector();

		meta.enable_equality(sum);
		meta.enable_equality(items);
		meta.enable_constant(fixed);

		meta.create_gate("sum", |v_cells| {
			let sum_exp = v_cells.query_advice(sum, Rotation::cur());
			let item_exp = v_cells.query_advice(items, Rotation::cur());
			let sum_next = v_cells.query_advice(sum, Rotation::next());

			let s = v_cells.query_selector(s);
			// (x + y) - z == 0
			// z is the next rotation cell for the x value.
			// Example:
			// let x = 2;
			// let y = 1;
			// let z = (x + y);
			// z;
			//
			// z = (2 + 1) = 3 => Checking the constraint (2 + 1) - 3 == 0
			vec![s * (sum_exp + item_exp - sum_next)]
		});

		SumConfig { sum, items, selector: s }
	}

	/// Synthesize the circuit.
<<<<<<< HEAD
	pub fn synthesize( &self, config: SumConfig, mut layouter: impl Layouter<F>,
=======
	pub fn synthesize(
		&self, config: SumConfig, mut layouter: impl Layouter<F>,
>>>>>>> 8132c01b
	) -> Result<AssignedCell<F, F>, Error> {
		layouter.assign_region(
			|| "sum",
			|mut region: Region<'_, F>| {
				let mut sum = region.assign_advice_from_constant(
					|| "initial_sum",
					config.sum,
					0,
					F::zero(),
				)?;

				// This circuit can take many inputs.
				// It will loop and accumulate all of the items to the sum value.
				for i in 0..S {
					config.selector.enable(&mut region, i)?;
					let item =
						self.items[i].copy_advice(|| "item", &mut region, config.items, i)?;
					let val = sum.value().cloned() + item.value();
					sum = region.assign_advice(|| "sum", config.sum, i + 1, || val)?;
				}

				Ok(sum)
			},
		)
	}
}

#[cfg(test)]
mod test {
	use std::usize;

	use super::*;
	use crate::utils::{generate_params, prove_and_verify};
	use halo2wrong::{
		curves::bn256::{Bn256, Fr},
		halo2::{
			arithmetic::Field,
			circuit::{SimpleFloorPlanner, Value},
			dev::MockProver,
			plonk::{Circuit, Instance},
		},
	};

	#[derive(Clone)]
	struct TestConfig {
		sum: SumConfig,
		temp: Column<Advice>,
		pub_ins: Column<Instance>,
	}

	#[derive(Clone)]
	struct TestCircuit<F: FieldExt, const S: usize> {
		items: [F; S],
	}

	impl<F: FieldExt, const S: usize> TestCircuit<F, S> {
		fn new(items: [F; S]) -> Self {
			Self { items }
		}
	}

	impl<F: FieldExt, const S: usize> Circuit<F> for TestCircuit<F, S> {
		type Config = TestConfig;
		type FloorPlanner = SimpleFloorPlanner;

		fn without_witnesses(&self) -> Self {
			self.clone()
		}

		fn configure(meta: &mut ConstraintSystem<F>) -> TestConfig {
			let sum = SumChip::<_, S>::configure(meta);
			let temp = meta.advice_column();
			let pub_ins = meta.instance_column();

			meta.enable_equality(temp);
			meta.enable_equality(pub_ins);

			TestConfig { sum, temp, pub_ins }
		}

<<<<<<< HEAD
		fn synthesize( &self, config: TestConfig, mut layouter: impl Layouter<F>,
=======
		fn synthesize(
			&self, config: TestConfig, mut layouter: impl Layouter<F>,
>>>>>>> 8132c01b
		) -> Result<(), Error> {
			let arr = layouter.assign_region(
				|| "temp",
				|mut region: Region<'_, F>| {
					let mut arr: [Option<AssignedCell<F, F>>; S] = [(); S].map(|_| None);
					for i in 0..S {
						arr[i] = Some(region.assign_advice(
							|| "temp",
							config.temp,
							i,
							|| Value::known(self.items[i]),
						)?);
					}
					Ok(arr.map(|a| a.unwrap()))
				},
			)?;
			let sum_chip = SumChip::new(arr);
			let acc = sum_chip.synthesize(config.sum, layouter.namespace(|| "sum"))?;

			layouter.constrain_instance(acc.cell(), config.pub_ins, 0)?;
			Ok(())
		}
	}

	#[test]
	fn test_sum() {
		// Testing three 2's representation on the field as an input.
		let test_chip = TestCircuit::new([Fr::from(2); 3]);

		let k = 4;
		let pub_ins = vec![Fr::from(6)];
		let prover = MockProver::run(k, &test_chip, vec![pub_ins]).unwrap();
		assert_eq!(prover.verify(), Ok(()));
	}

	#[test]
	fn test_sum_random_element() {
		// Testing a big array full with random elements from the field.
		let array = [(); 512].map(|_| <Fr as Field>::random(rand::thread_rng()));
		let test_chip = TestCircuit::new(array);
		let mut ins: Vec<Fr> = vec![Fr::from(0)];
		for i in 0..512 {
			ins[0] = ins[0].add(&array[i]);
		}
		let k = 10;
		let prover = MockProver::run(k, &test_chip, vec![ins]).unwrap();
		assert_eq!(prover.verify(), Ok(()));
	}

	#[test]
	fn test_sum_zero_arr() {
		// Testing zero array.
		let test_chip = TestCircuit::new([]);

		let pub_ins = vec![Fr::from(0)];
		let k = 4;
		let prover = MockProver::run(k, &test_chip, vec![pub_ins]).unwrap();
		assert_eq!(prover.verify(), Ok(()));
	}

	#[test]
	fn test_sum_production() {
		let test_chip = TestCircuit::new([Fr::from(2); 3]);

		let k = 4;
		let rng = &mut rand::thread_rng();
		let params = generate_params(k);
		assert_eq!(
			prove_and_verify::<Bn256, _, _>(params, test_chip, &[&[Fr::from(6)]], rng).unwrap(),
			true
		);
	}
}<|MERGE_RESOLUTION|>--- conflicted
+++ resolved
@@ -60,12 +60,8 @@
 	}
 
 	/// Synthesize the circuit.
-<<<<<<< HEAD
-	pub fn synthesize( &self, config: SumConfig, mut layouter: impl Layouter<F>,
-=======
 	pub fn synthesize(
 		&self, config: SumConfig, mut layouter: impl Layouter<F>,
->>>>>>> 8132c01b
 	) -> Result<AssignedCell<F, F>, Error> {
 		layouter.assign_region(
 			|| "sum",
@@ -146,12 +142,8 @@
 			TestConfig { sum, temp, pub_ins }
 		}
 
-<<<<<<< HEAD
-		fn synthesize( &self, config: TestConfig, mut layouter: impl Layouter<F>,
-=======
 		fn synthesize(
 			&self, config: TestConfig, mut layouter: impl Layouter<F>,
->>>>>>> 8132c01b
 		) -> Result<(), Error> {
 			let arr = layouter.assign_region(
 				|| "temp",
