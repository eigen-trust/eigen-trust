--- conflicted
+++ resolved
@@ -67,12 +67,8 @@
 	}
 
 	/// Synthesize the circuit.
-<<<<<<< HEAD
-	pub fn synthesize( &self, config: AndConfig, mut layouter: impl Layouter<F>,
-=======
 	pub fn synthesize(
 		&self, config: AndConfig, mut layouter: impl Layouter<F>,
->>>>>>> 8132c01b
 	) -> Result<AssignedCell<F, F>, Error> {
 		let is_bool_x = IsBooleanChip::new(self.x.clone());
 		let is_bool_y = IsBooleanChip::new(self.y.clone());
@@ -152,12 +148,8 @@
 			TestConfig { and, pub_ins, temp }
 		}
 
-<<<<<<< HEAD
-		fn synthesize( &self, config: TestConfig, mut layouter: impl Layouter<F>,
-=======
 		fn synthesize(
 			&self, config: TestConfig, mut layouter: impl Layouter<F>,
->>>>>>> 8132c01b
 		) -> Result<(), Error> {
 			let (x, y) = layouter.assign_region(
 				|| "temp",
