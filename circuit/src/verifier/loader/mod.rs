--- conflicted
+++ resolved
@@ -733,42 +733,6 @@
 				let config = base.loader.clone();
 				let auxes = base.loader.auxes.clone();
 				let (aux_init, aux_fin) = auxes;
-<<<<<<< HEAD
-				let mul = {
-					let mut layouter = base.loader.layouter.lock().unwrap();
-					let chip = EccMulChipset::new(
-						base.inner.clone(),
-						scalar.inner.clone(),
-						aux_init.clone(),
-						aux_fin.clone(),
-					);
-					let mul = chip
-						.synthesize(
-							&config.common,
-							&config.ecc_mul_scalar,
-							layouter.namespace(|| "ecc_mul"),
-						)
-						.unwrap();
-					mul
-				};
-				Halo2LEcPoint::new(mul, config.clone())
-			})
-			.reduce(|acc, value| {
-				let config = value.loader.clone();
-				let add = {
-					let mut layouter = value.loader.layouter.lock().unwrap();
-					let chip = EccAddChipset::new(acc.inner.clone(), value.inner.clone());
-					let add = chip
-						.synthesize(
-							&config.common,
-							&config.ecc_mul_scalar.add,
-							layouter.namespace(|| "ecc_add"),
-						)
-						.unwrap();
-					add
-				};
-				Halo2LEcPoint::new(add, config.clone())
-=======
 				let mut layouter = base.loader.layouter.lock().unwrap();
 				let chip =
 					EccMulChipset::new(base.inner.clone(), scalar.inner.clone(), aux_init, aux_fin);
@@ -793,7 +757,6 @@
 					)
 					.unwrap();
 				Halo2LEcPoint::new(add, config)
->>>>>>> 381e3bd6
 			})
 			.unwrap();
 		point
