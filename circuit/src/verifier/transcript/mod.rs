use super::loader::{
	native::{NUM_BITS, NUM_LIMBS},
	Halo2LEcPoint, Halo2LScalar, LoaderConfig,
};
use crate::{
	ecc::AssignedPoint,
	integer::{native::Integer, AssignedInteger},
	params::RoundParams,
	poseidon::sponge::PoseidonSpongeChipset,
<<<<<<< HEAD
	rns::RnsParams,
	utils::to_wide,
=======
>>>>>>> fbd03517
	Chipset, RegionCtx,
};
use halo2::{
	arithmetic::Field,
	circuit::{AssignedCell, Layouter, Region, Value},
	halo2curves::CurveAffine,
};
use native::WIDTH;
use snark_verifier::{
	util::{
		arithmetic::PrimeField,
		transcript::{Transcript, TranscriptRead},
	},
	Error as VerifierError,
};
use std::{
	io::{ErrorKind, Read},
	marker::PhantomData,
};

/// Native version of the transcript
pub mod native;

/// PoseidonReadChipset structure
pub struct PoseidonReadChipset<RD: Read, C: CurveAffine, L: Layouter<C::Scalar>, P, R>
where
	P: RnsParams<C::Base, C::Scalar, NUM_LIMBS, NUM_BITS>,
	R: RoundParams<C::Scalar, WIDTH>,
{
	// Reader
	reader: RD,
	// PoseidonSponge
	state: PoseidonSpongeChipset<C::Scalar, WIDTH, R>,
	// Loader
	loader: LoaderConfig<C, L, P>,
	// PhantomData
	_p: PhantomData<P>,
}

impl<RD: Read, C: CurveAffine, L: Layouter<C::Scalar>, P, R> PoseidonReadChipset<RD, C, L, P, R>
where
	P: RnsParams<C::Base, C::Scalar, NUM_LIMBS, NUM_BITS>,
	R: RoundParams<C::Scalar, WIDTH>,
{
	/// Construct a new PoseidonReadChipset
	pub fn new(reader: RD, loader: LoaderConfig<C, L, P>) -> Self {
		Self { reader, state: PoseidonSpongeChipset::new(), loader, _p: PhantomData }
	}

	/// Construct a new `assigned zero` value
	pub fn assigned_zero(loader: LoaderConfig<C, L, P>) -> AssignedCell<C::Scalar, C::Scalar> {
		let mut layouter = loader.layouter.lock().unwrap();
		layouter
			.assign_region(
				|| "assigned_zero",
				|region: Region<'_, C::Scalar>| {
					let mut ctx = RegionCtx::new(region, 0);
					Ok(ctx.assign_fixed(loader.common.fixed[0], C::Scalar::zero())?)
				},
			)
			.unwrap()
	}
}

impl<RD: Read, C: CurveAffine, L: Layouter<C::Scalar>, P, R> Transcript<C, LoaderConfig<C, L, P>>
	for PoseidonReadChipset<RD, C, L, P, R>
where
	P: RnsParams<C::Base, C::Scalar, NUM_LIMBS, NUM_BITS>,
	R: RoundParams<C::Scalar, WIDTH>,
{
	/// Returns [`LoaderConfig`].
	fn loader(&self) -> &LoaderConfig<C, L, P> {
		&self.loader
	}

	/// Squeeze a challenge.
	fn squeeze_challenge(&mut self) -> Halo2LScalar<C, L, P> {
		let default = Self::assigned_zero(self.loader.clone());
		self.state.update(&[default]);
		let hasher = self.state.clone();
		let mut loader_ref = self.loader.layouter.lock().unwrap();
		let value = hasher
			.synthesize(
				&self.loader.common,
				&self.loader.poseidon_sponge,
				loader_ref.namespace(|| "squeeze_challenge"),
			)
			.unwrap();
		Halo2LScalar::new(value, self.loader.clone())
	}

	/// Update with an elliptic curve point.
	fn common_ec_point(
		&mut self, ec_point: &Halo2LEcPoint<C, L, P>,
	) -> Result<(), snark_verifier::Error> {
		let default = Self::assigned_zero(self.loader.clone());
		self.state.update(&[default]);
		let coords = Option::from((ec_point.inner.x.clone(), ec_point.inner.y.clone()))
			.ok_or_else(|| {
				VerifierError::Transcript(
					ErrorKind::Other,
					"cannot write points at infinity to the transcript".to_string(),
				)
			})?;
		self.state.update(&coords.0.limbs);
		self.state.update(&coords.1.limbs);

		Ok(())
	}

	/// Update with a scalar.
	fn common_scalar(
		&mut self, scalar: &Halo2LScalar<C, L, P>,
	) -> Result<(), snark_verifier::Error> {
		let default = Self::assigned_zero(self.loader.clone());
		self.state.update(&[default, scalar.inner.clone()]);

		Ok(())
	}
}

impl<RD: Read, C: CurveAffine, L: Layouter<C::Scalar>, P, R>
	TranscriptRead<C, LoaderConfig<C, L, P>> for PoseidonReadChipset<RD, C, L, P, R>
where
	P: RnsParams<C::Base, C::Scalar, NUM_LIMBS, NUM_BITS>,
	R: RoundParams<C::Scalar, WIDTH>,
{
	/// Read a scalar.
	fn read_scalar(&mut self) -> Result<Halo2LScalar<C, L, P>, snark_verifier::Error> {
		let mut data = <C::Scalar as PrimeField>::Repr::default();
		self.reader.read_exact(data.as_mut()).map_err(|err| {
			VerifierError::Transcript(
				err.kind(),
				"invalid field element encoding in proof".to_string(),
			)
		})?;

		let scalar = Option::from(C::Scalar::from_repr(data)).ok_or_else(|| {
			VerifierError::Transcript(
				ErrorKind::Other,
				"invalid field element encoding in proof".to_string(),
			)
		})?;
		let loader = self.loader.clone();
		let mut layouter = loader.layouter.lock().unwrap();
		let assigned_scalar = layouter
			.assign_region(
				|| "assign_scalar",
				|region: Region<'_, C::Scalar>| {
					let mut ctx = RegionCtx::new(region, 0);
					let scalar =
						ctx.assign_advice(self.loader.common.advice[0], Value::known(scalar))?;
					Ok(scalar)
				},
			)
			.unwrap();
		drop(layouter);
		let assigned_lscalar = Halo2LScalar::new(assigned_scalar, self.loader.clone());
		Self::common_scalar(self, &assigned_lscalar)?;

		Ok(assigned_lscalar)
	}

	/// Read an elliptic curve point.
	fn read_ec_point(&mut self) -> Result<Halo2LEcPoint<C, L, P>, snark_verifier::Error> {
		let mut compressed = C::Repr::default();
		self.reader.read_exact(compressed.as_mut()).map_err(|err| {
			VerifierError::Transcript(
				err.kind(),
				"invalid field element encoding in proof".to_string(),
			)
		})?;

		let point: C = Option::from(C::from_bytes(&compressed)).ok_or_else(|| {
			VerifierError::Transcript(
				ErrorKind::Other,
				"invalid point encoding in proof".to_string(),
			)
		})?;
		let coordinates = point.coordinates().unwrap();

		let x = Integer::<_, _, NUM_LIMBS, NUM_BITS, P>::from_w(*coordinates.x());
		let y = Integer::<_, _, NUM_LIMBS, NUM_BITS, P>::from_w(*coordinates.y());

		let loader = self.loader.clone();
		let mut layouter = loader.layouter.lock().unwrap();
		let assigned_coordinates = layouter
			.assign_region(
				|| "assign_coordinates",
				|region: Region<'_, C::Scalar>| {
					let mut ctx = RegionCtx::new(region, 0);
					let mut x_limbs: [Option<AssignedCell<C::Scalar, C::Scalar>>; NUM_LIMBS] =
						[(); NUM_LIMBS].map(|_| None);
					let mut y_limbs: [Option<AssignedCell<C::Scalar, C::Scalar>>; NUM_LIMBS] =
						[(); NUM_LIMBS].map(|_| None);
					for i in 0..NUM_LIMBS {
						x_limbs[i] = Some(
							ctx.assign_advice(
								self.loader.common.advice[i],
								Value::known(x.limbs[i]),
							)
							.unwrap(),
						);
						y_limbs[i] = Some(
							ctx.assign_advice(
								self.loader.common.advice[i + NUM_LIMBS],
								Value::known(y.limbs[i]),
							)
							.unwrap(),
						);
					}
					Ok((x_limbs.map(|x| x.unwrap()), y_limbs.map(|x| x.unwrap())))
				},
			)
			.unwrap();
		drop(layouter);
		let assigned_integer_x =
			AssignedInteger::<_, _, NUM_LIMBS, NUM_BITS, P>::new(x, assigned_coordinates.0);
		let assigned_integer_y =
			AssignedInteger::<_, _, NUM_LIMBS, NUM_BITS, P>::new(y, assigned_coordinates.1);

		let assigned_point = AssignedPoint::<_, _, NUM_LIMBS, NUM_BITS, P>::new(
			assigned_integer_x, assigned_integer_y,
		);
		let loaded_point = Halo2LEcPoint::new(assigned_point, loader.clone());
		self.common_ec_point(&loaded_point)?;

		Ok(loaded_point)
	}
}

#[cfg(test)]
mod test {
	use super::{native::PoseidonRead, LoaderConfig, PoseidonReadChipset};
	use crate::{
		circuit::{FullRoundHasher, PartialRoundHasher},
		ecc::{
			AssignedPoint, EccAddConfig, EccDoubleConfig, EccMulConfig, EccTableSelectConfig,
			EccUnreducedLadderConfig,
		},
		gadgets::{
			absorb::AbsorbChip,
			bits2num::Bits2NumChip,
			main::{MainChip, MainConfig},
		},
		integer::{
<<<<<<< HEAD
			IntegerAddChip, IntegerDivChip, IntegerMulChip, IntegerReduceChip, IntegerSubChip,
=======
			native::Integer, rns::Bn256_4_68, AssignedInteger, IntegerAddChip, IntegerDivChip,
			IntegerMulChip, IntegerReduceChip, IntegerSubChip,
>>>>>>> fbd03517
		},
		params::poseidon_bn254_5x5::Params,
		poseidon::{sponge::PoseidonSpongeConfig, PoseidonConfig},
		rns::bn256::Bn256_4_68,
		verifier::{
			loader::{
				native::{NUM_BITS, NUM_LIMBS},
				Halo2LEcPoint, Halo2LScalar,
			},
			transcript::native::WIDTH,
		},
		Chip, Chipset, CommonConfig, RegionCtx,
	};
	use halo2::{
		arithmetic::Field,
		circuit::{AssignedCell, Layouter, Region, SimpleFloorPlanner, Value},
		dev::MockProver,
		halo2curves::{
			bn256::{Fq, Fr, G1Affine},
			group::GroupEncoding,
			CurveAffine,
		},
		plonk::{Circuit, ConstraintSystem, Error},
	};
	use rand::thread_rng;
	use snark_verifier::{
		loader::native::NativeLoader as NativeSVLoader,
		util::transcript::{Transcript, TranscriptRead},
	};
	use std::{io::Write, rc::Rc, sync::Mutex};

	type C = G1Affine;
	type P = Bn256_4_68;
	type R = Params;
	type Scalar = Fr;
	type Base = Fq;
	#[derive(Clone)]
	struct TestConfig {
		common: CommonConfig,
		main: MainConfig,
		poseidon_sponge: PoseidonSpongeConfig,
		ecc_mul_scalar: EccMulConfig,
	}

	impl TestConfig {
		fn new(meta: &mut ConstraintSystem<Scalar>) -> Self {
			let common = CommonConfig::new(meta);
			let main_selector = MainChip::configure(&common, meta);
			let main = MainConfig::new(main_selector);

			let full_round_selector = FullRoundHasher::configure(&common, meta);
			let partial_round_selector = PartialRoundHasher::configure(&common, meta);
			let poseidon = PoseidonConfig::new(full_round_selector, partial_round_selector);

			let absorb_selector = AbsorbChip::<Scalar, WIDTH>::configure(&common, meta);
			let poseidon_sponge = PoseidonSpongeConfig::new(poseidon.clone(), absorb_selector);

			let bits2num = Bits2NumChip::configure(&common, meta);

			let int_red =
				IntegerReduceChip::<Base, Scalar, NUM_LIMBS, NUM_BITS, P>::configure(&common, meta);
			let int_add =
				IntegerAddChip::<Base, Scalar, NUM_LIMBS, NUM_BITS, P>::configure(&common, meta);
			let int_sub =
				IntegerSubChip::<Base, Scalar, NUM_LIMBS, NUM_BITS, P>::configure(&common, meta);
			let int_mul =
				IntegerMulChip::<Base, Scalar, NUM_LIMBS, NUM_BITS, P>::configure(&common, meta);
			let int_div =
				IntegerDivChip::<Base, Scalar, NUM_LIMBS, NUM_BITS, P>::configure(&common, meta);

			let ladder = EccUnreducedLadderConfig::new(int_add, int_sub, int_mul, int_div);
			let add = EccAddConfig::new(int_red, int_sub, int_mul, int_div);
			let double = EccDoubleConfig::new(int_red, int_add, int_sub, int_mul, int_div);
			let table_select = EccTableSelectConfig::new(main.clone());
			let ecc_mul_scalar = EccMulConfig::new(ladder, add, double, table_select, bits2num);
			TestConfig { common, main, poseidon_sponge, ecc_mul_scalar }
		}
	}

	#[derive(Clone)]
	struct TestSqueezeCircuit;

	impl TestSqueezeCircuit {
		fn new() -> Self {
			Self
		}
	}

	impl Circuit<Scalar> for TestSqueezeCircuit {
		type Config = TestConfig;
		type FloorPlanner = SimpleFloorPlanner;

		fn without_witnesses(&self) -> Self {
			self.clone()
		}

		fn configure(meta: &mut ConstraintSystem<Scalar>) -> TestConfig {
			TestConfig::new(meta)
		}

		fn synthesize(
			&self, config: TestConfig, mut layouter: impl Layouter<Scalar>,
		) -> Result<(), Error> {
			let layouter_rc = Rc::new(Mutex::new(layouter.namespace(|| "loader")));
			let loader = LoaderConfig::<C, _, P>::new(
				layouter_rc.clone(),
				config.common.clone(),
				config.ecc_mul_scalar,
				config.main,
				config.poseidon_sponge,
			);
			let reader = Vec::new();
			let mut poseidon_read =
				PoseidonReadChipset::<_, C, _, P, R>::new(reader.as_slice(), loader);
			let res = poseidon_read.squeeze_challenge();

			let mut lb = layouter_rc.lock().unwrap();
			lb.constrain_instance(res.inner.clone().cell(), config.common.instance, 0)?;

			Ok(())
		}
	}

	#[test]
	fn test_squeeze_challenge() {
		// Test squeeze challenge
		let reader = Vec::new();
		let mut poseidon_read =
			PoseidonRead::<_, G1Affine, Bn256_4_68, Params>::new(reader.as_slice(), NativeSVLoader);

		let res = poseidon_read.squeeze_challenge();
		let circuit = TestSqueezeCircuit::new();
		let k = 9;
		let prover = MockProver::run(k, &circuit, vec![vec![res]]).unwrap();
		assert_eq!(prover.verify(), Ok(()));
	}

	#[derive(Clone)]
	struct TestCommonEcPointCircuit {
		ec_point: C,
	}

	impl TestCommonEcPointCircuit {
		fn new(ec_point: C) -> Self {
			Self { ec_point }
		}
	}

	impl Circuit<Scalar> for TestCommonEcPointCircuit {
		type Config = TestConfig;
		type FloorPlanner = SimpleFloorPlanner;

		fn without_witnesses(&self) -> Self {
			self.clone()
		}

		fn configure(meta: &mut ConstraintSystem<Scalar>) -> TestConfig {
			TestConfig::new(meta)
		}

		fn synthesize(
			&self, config: TestConfig, mut layouter: impl Layouter<Scalar>,
		) -> Result<(), Error> {
			let layouter_rc = Rc::new(Mutex::new(layouter.namespace(|| "loader")));
			let loader = LoaderConfig::<C, _, P>::new(
				layouter_rc.clone(),
				config.common.clone(),
				config.ecc_mul_scalar,
				config.main,
				config.poseidon_sponge.clone(),
			);

			let coordinates = self.ec_point.coordinates().unwrap();

			let x = Integer::<_, _, NUM_LIMBS, NUM_BITS, P>::from_w(*coordinates.x());
			let y = Integer::<_, _, NUM_LIMBS, NUM_BITS, P>::from_w(*coordinates.y());

			let mut lb = layouter_rc.lock().unwrap();
			let assigned_coordinates = lb
				.assign_region(
					|| "assign",
					|region: Region<'_, Scalar>| {
						let mut ctx = RegionCtx::new(region, 0);
						let mut x_limbs: [Option<AssignedCell<Scalar, Scalar>>; NUM_LIMBS] =
							[(); NUM_LIMBS].map(|_| None);
						let mut y_limbs: [Option<AssignedCell<Scalar, Scalar>>; NUM_LIMBS] =
							[(); NUM_LIMBS].map(|_| None);
						for i in 0..NUM_LIMBS {
							x_limbs[i] = Some(
								ctx.assign_advice(
									config.common.advice[i],
									Value::known(x.limbs[i]),
								)
								.unwrap(),
							);
							y_limbs[i] = Some(
								ctx.assign_advice(
									config.common.advice[i + NUM_LIMBS],
									Value::known(y.limbs[i]),
								)
								.unwrap(),
							);
						}
						Ok((x_limbs.map(|x| x.unwrap()), y_limbs.map(|x| x.unwrap())))
					},
				)
				.unwrap();

			let assigned_integer_x = AssignedInteger::<_, _, NUM_LIMBS, NUM_BITS, P>::new(
				x.clone(),
				assigned_coordinates.0,
			);
			let assigned_integer_y = AssignedInteger::<_, _, NUM_LIMBS, NUM_BITS, P>::new(
				y.clone(),
				assigned_coordinates.1,
			);

			let assigned_point = AssignedPoint::<_, _, NUM_LIMBS, NUM_BITS, P>::new(
				assigned_integer_x, assigned_integer_y,
			);
			let ec_point = Halo2LEcPoint::new(assigned_point, loader.clone());

			drop(lb);
			let reader = Vec::new();
			let mut poseidon_read =
				PoseidonReadChipset::<_, C, _, P, R>::new(reader.as_slice(), loader);
			poseidon_read.common_ec_point(&ec_point).unwrap();
			let mut lb = layouter_rc.lock().unwrap();
			let res = poseidon_read.state.synthesize(
				&config.common,
				&config.poseidon_sponge,
				lb.namespace(|| "squeeze"),
			)?;
			lb.constrain_instance(res.clone().cell(), config.common.instance, 0)?;
			Ok(())
		}
	}

	#[test]
	fn test_common_ec_point() {
		// Test common ec point
		let reader = Vec::new();
		let mut poseidon_read =
			PoseidonRead::<_, G1Affine, Bn256_4_68, Params>::new(reader.as_slice(), NativeSVLoader);
		let rng = &mut thread_rng();
		let ec_point = C::random(rng);
		poseidon_read.common_ec_point(&ec_point).unwrap();

		let res = poseidon_read.state.squeeze();
		let circuit = TestCommonEcPointCircuit::new(ec_point);
		let k = 8;
		let prover = MockProver::run(k, &circuit, vec![vec![res]]).unwrap();
		assert_eq!(prover.verify(), Ok(()));
	}

	#[derive(Clone)]
	struct TestCommonScalarCircuit {
		scalar: Scalar,
	}

	impl TestCommonScalarCircuit {
		fn new(scalar: Scalar) -> Self {
			Self { scalar }
		}
	}

	impl Circuit<Scalar> for TestCommonScalarCircuit {
		type Config = TestConfig;
		type FloorPlanner = SimpleFloorPlanner;

		fn without_witnesses(&self) -> Self {
			self.clone()
		}

		fn configure(meta: &mut ConstraintSystem<Scalar>) -> TestConfig {
			TestConfig::new(meta)
		}

		fn synthesize(
			&self, config: TestConfig, mut layouter: impl Layouter<Scalar>,
		) -> Result<(), Error> {
			let layouter_rc = Rc::new(Mutex::new(layouter.namespace(|| "loader")));
			let loader = LoaderConfig::<C, _, P>::new(
				layouter_rc.clone(),
				config.common.clone(),
				config.ecc_mul_scalar,
				config.main,
				config.poseidon_sponge.clone(),
			);

			let mut lb = layouter_rc.lock().unwrap();
			let assigned_scalar = lb
				.assign_region(
					|| "assign_scalar",
					|region: Region<'_, Scalar>| {
						let mut ctx = RegionCtx::new(region, 0);
						let scalar =
							ctx.assign_advice(config.common.advice[0], Value::known(self.scalar))?;
						Ok(scalar)
					},
				)
				.unwrap();
			let scalar = Halo2LScalar::new(assigned_scalar, loader.clone());
			drop(lb);
			let reader = Vec::new();
			let mut poseidon_read =
				PoseidonReadChipset::<_, C, _, P, R>::new(reader.as_slice(), loader);
			poseidon_read.common_scalar(&scalar).unwrap();
			let mut lb = layouter_rc.lock().unwrap();
			let res = poseidon_read.state.synthesize(
				&config.common,
				&config.poseidon_sponge,
				lb.namespace(|| "squeeze"),
			)?;
			lb.constrain_instance(res.clone().cell(), config.common.instance, 0)?;

			Ok(())
		}
	}

	#[test]
	fn test_common_scalar() {
		// Test common scalar
		let reader = Vec::new();
		let mut poseidon_read =
			PoseidonRead::<_, G1Affine, Bn256_4_68, Params>::new(reader.as_slice(), NativeSVLoader);
		let rng = &mut thread_rng();
		let scalar = Scalar::random(rng);
		poseidon_read.common_scalar(&scalar).unwrap();

		let res = poseidon_read.state.squeeze();
		let circuit = TestCommonScalarCircuit::new(scalar);
		let k = 7;
		let prover = MockProver::run(k, &circuit, vec![vec![res]]).unwrap();
		assert_eq!(prover.verify(), Ok(()));
	}

	#[derive(Clone)]
	struct TestReadScalarCircuit {
		reader: Vec<u8>,
	}

	impl TestReadScalarCircuit {
		fn new(reader: Vec<u8>) -> Self {
			Self { reader }
		}
	}

	impl Circuit<Scalar> for TestReadScalarCircuit {
		type Config = TestConfig;
		type FloorPlanner = SimpleFloorPlanner;

		fn without_witnesses(&self) -> Self {
			self.clone()
		}

		fn configure(meta: &mut ConstraintSystem<Scalar>) -> TestConfig {
			TestConfig::new(meta)
		}

		fn synthesize(
			&self, config: TestConfig, mut layouter: impl Layouter<Scalar>,
		) -> Result<(), Error> {
			let layouter_rc = Rc::new(Mutex::new(layouter.namespace(|| "loader")));
			let loader = LoaderConfig::<C, _, P>::new(
				layouter_rc.clone(),
				config.common.clone(),
				config.ecc_mul_scalar,
				config.main,
				config.poseidon_sponge.clone(),
			);

			let mut poseidon_read =
				PoseidonReadChipset::<_, C, _, P, R>::new(self.reader.as_slice(), loader);
			let res = poseidon_read.read_scalar().unwrap();

			let mut lb = layouter_rc.lock().unwrap();
			lb.constrain_instance(res.inner.clone().cell(), config.common.instance, 0)?;

			Ok(())
		}
	}

	#[test]
	fn test_read_scalar() {
		// Test read scalar
		let rng = &mut thread_rng();
		let random = Scalar::random(rng);
		let mut reader = Vec::new();
		reader.write_all(random.to_bytes().as_slice()).unwrap();
		let mut poseidon_read =
			PoseidonRead::<_, G1Affine, Bn256_4_68, Params>::new(reader.as_slice(), NativeSVLoader);

		let res = poseidon_read.read_scalar().unwrap();
		let circuit = TestReadScalarCircuit::new(reader);
		let k = 7;
		let prover = MockProver::run(k, &circuit, vec![vec![res]]).unwrap();
		assert_eq!(prover.verify(), Ok(()));
	}

	#[derive(Clone)]
	struct TestReadEcPointCircuit {
		reader: Vec<u8>,
	}

	impl TestReadEcPointCircuit {
		fn new(reader: Vec<u8>) -> Self {
			Self { reader }
		}
	}

	impl Circuit<Scalar> for TestReadEcPointCircuit {
		type Config = TestConfig;
		type FloorPlanner = SimpleFloorPlanner;

		fn without_witnesses(&self) -> Self {
			self.clone()
		}

		fn configure(meta: &mut ConstraintSystem<Scalar>) -> TestConfig {
			TestConfig::new(meta)
		}

		fn synthesize(
			&self, config: TestConfig, mut layouter: impl Layouter<Scalar>,
		) -> Result<(), Error> {
			let layouter_rc = Rc::new(Mutex::new(layouter.namespace(|| "loader")));
			let loader = LoaderConfig::<C, _, P>::new(
				layouter_rc.clone(),
				config.common.clone(),
				config.ecc_mul_scalar,
				config.main,
				config.poseidon_sponge.clone(),
			);

			let mut poseidon_read =
				PoseidonReadChipset::<_, C, _, P, R>::new(self.reader.as_slice(), loader);
			let res = poseidon_read.read_ec_point().unwrap();

			let mut lb = layouter_rc.lock().unwrap();
			for i in 0..NUM_LIMBS {
				lb.constrain_instance(
					res.inner.clone().x.limbs[i].cell(),
					config.common.instance,
					i,
				)?;
				lb.constrain_instance(
					res.inner.clone().y.limbs[i].cell(),
					config.common.instance,
					i + NUM_LIMBS,
				)?;
			}
			Ok(())
		}
	}

	#[test]
	fn test_read_ec_point() {
		// Test read ec point
		let rng = &mut thread_rng();
		let random = C::random(rng).to_bytes();
		let mut reader = Vec::new();
		reader.write_all(random.as_ref()).unwrap();

		let mut poseidon_read =
			PoseidonRead::<_, G1Affine, Bn256_4_68, Params>::new(reader.as_slice(), NativeSVLoader);

		let res = poseidon_read.read_ec_point().unwrap();
		let x = Integer::<_, _, NUM_LIMBS, NUM_BITS, P>::from_w(res.x);
		let y = Integer::<_, _, NUM_LIMBS, NUM_BITS, P>::from_w(res.y);

		let mut p_ins = Vec::new();
		p_ins.extend(x.limbs);
		p_ins.extend(y.limbs);
		let circuit = TestReadEcPointCircuit::new(reader);
		let k = 7;
		let prover = MockProver::run(k, &circuit, vec![p_ins]).unwrap();
		assert_eq!(prover.verify(), Ok(()));
	}

	#[derive(Clone)]
	struct TestReadMultipleEcPointCircuit {
		reader: Vec<u8>,
	}

	impl TestReadMultipleEcPointCircuit {
		fn new(reader: Vec<u8>) -> Self {
			Self { reader }
		}
	}

	impl Circuit<Scalar> for TestReadMultipleEcPointCircuit {
		type Config = TestConfig;
		type FloorPlanner = SimpleFloorPlanner;

		fn without_witnesses(&self) -> Self {
			self.clone()
		}

		fn configure(meta: &mut ConstraintSystem<Scalar>) -> TestConfig {
			TestConfig::new(meta)
		}

		fn synthesize(
			&self, config: TestConfig, mut layouter: impl Layouter<Scalar>,
		) -> Result<(), Error> {
			let layouter_rc = Rc::new(Mutex::new(layouter.namespace(|| "loader")));
			let loader = LoaderConfig::<C, _, P>::new(
				layouter_rc.clone(),
				config.common.clone(),
				config.ecc_mul_scalar,
				config.main,
				config.poseidon_sponge.clone(),
			);

			let mut poseidon_read =
				PoseidonReadChipset::<_, C, _, P, R>::new(self.reader.as_slice(), loader);
			let res = poseidon_read.read_ec_point().unwrap();
			let mut lb = layouter_rc.lock().unwrap();
			for i in 0..NUM_LIMBS {
				lb.constrain_instance(
					res.inner.clone().x.limbs[i].cell(),
					config.common.instance,
					i,
				)?;
				lb.constrain_instance(
					res.inner.clone().y.limbs[i].cell(),
					config.common.instance,
					i + NUM_LIMBS,
				)?;
			}
			drop(lb);

			let res = poseidon_read.read_scalar().unwrap();
			let mut lb = layouter_rc.lock().unwrap();
			lb.constrain_instance(res.inner.clone().cell(), config.common.instance, 8)?;
			drop(lb);

			let res = poseidon_read.read_ec_point().unwrap();

			let mut lb = layouter_rc.lock().unwrap();
			for i in 0..NUM_LIMBS {
				lb.constrain_instance(
					res.inner.clone().x.limbs[i].cell(),
					config.common.instance,
					i + (2 * NUM_LIMBS) + 1,
				)?;
				lb.constrain_instance(
					res.inner.clone().y.limbs[i].cell(),
					config.common.instance,
					i + (3 * NUM_LIMBS) + 1,
				)?;
			}
			drop(lb);

			let res = poseidon_read.read_scalar().unwrap();
			let mut lb = layouter_rc.lock().unwrap();
			lb.constrain_instance(res.inner.clone().cell(), config.common.instance, 17)?;
			Ok(())
		}
	}

	#[test]
	fn test_read_multiple_ec_point() {
		// Test read ec point
		let rng = &mut thread_rng();
		let mut reader = Vec::new();
		for _ in 0..2 {
			let random = C::random(rng.clone()).to_bytes();
			let scalar = Scalar::random(rng.clone());
			reader.write_all(random.as_ref()).unwrap();
			reader.write_all(scalar.to_bytes().as_slice()).unwrap();
		}
		let mut poseidon_read =
			PoseidonRead::<_, G1Affine, Bn256_4_68, Params>::new(reader.as_slice(), NativeSVLoader);

		let mut p_ins = Vec::new();
		let res = poseidon_read.read_ec_point().unwrap();
		let x = Integer::<_, _, NUM_LIMBS, NUM_BITS, P>::from_w(res.x);
		let y = Integer::<_, _, NUM_LIMBS, NUM_BITS, P>::from_w(res.y);
		p_ins.extend(x.limbs);
		p_ins.extend(y.limbs);

		let res = poseidon_read.read_scalar().unwrap();
		p_ins.push(res);

		let res = poseidon_read.read_ec_point().unwrap();
		let x = Integer::<_, _, NUM_LIMBS, NUM_BITS, P>::from_w(res.x);
		let y = Integer::<_, _, NUM_LIMBS, NUM_BITS, P>::from_w(res.y);
		p_ins.extend(x.limbs);
		p_ins.extend(y.limbs);

		let res = poseidon_read.read_scalar().unwrap();
		p_ins.push(res);

		let circuit = TestReadMultipleEcPointCircuit::new(reader);
		let k = 7;
		let prover = MockProver::run(k, &circuit, vec![p_ins]).unwrap();
		assert_eq!(prover.verify(), Ok(()));
	}
}<|MERGE_RESOLUTION|>--- conflicted
+++ resolved
@@ -7,11 +7,7 @@
 	integer::{native::Integer, AssignedInteger},
 	params::RoundParams,
 	poseidon::sponge::PoseidonSpongeChipset,
-<<<<<<< HEAD
 	rns::RnsParams,
-	utils::to_wide,
-=======
->>>>>>> fbd03517
 	Chipset, RegionCtx,
 };
 use halo2::{
@@ -258,12 +254,8 @@
 			main::{MainChip, MainConfig},
 		},
 		integer::{
-<<<<<<< HEAD
-			IntegerAddChip, IntegerDivChip, IntegerMulChip, IntegerReduceChip, IntegerSubChip,
-=======
-			native::Integer, rns::Bn256_4_68, AssignedInteger, IntegerAddChip, IntegerDivChip,
-			IntegerMulChip, IntegerReduceChip, IntegerSubChip,
->>>>>>> fbd03517
+			native::Integer, AssignedInteger, IntegerAddChip, IntegerDivChip, IntegerMulChip,
+			IntegerReduceChip, IntegerSubChip,
 		},
 		params::poseidon_bn254_5x5::Params,
 		poseidon::{sponge::PoseidonSpongeConfig, PoseidonConfig},
