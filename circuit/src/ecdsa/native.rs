--- conflicted
+++ resolved
@@ -28,7 +28,7 @@
 /// Ecdsa public key
 #[derive(Clone, Debug, Default, PartialEq)]
 pub struct PublicKey<N: FieldExt, const NUM_LIMBS: usize, const NUM_BITS: usize, P, EC>(
-	EcPoint<Secp256k1Affine, N, NUM_LIMBS, NUM_BITS, P, EC>,
+	pub(crate) EcPoint<Secp256k1Affine, N, NUM_LIMBS, NUM_BITS, P, EC>,
 )
 where
 	P: RnsParams<<Secp256k1Affine as CurveAffine>::Base, N, NUM_LIMBS, NUM_BITS>
@@ -84,8 +84,8 @@
 where
 	P: RnsParams<<Secp256k1Affine as CurveAffine>::ScalarExt, N, NUM_LIMBS, NUM_BITS>,
 {
-	r: Integer<Fq, N, NUM_LIMBS, NUM_BITS, P>,
-	s: Integer<Fq, N, NUM_LIMBS, NUM_BITS, P>,
+	pub(crate) r: Integer<Fq, N, NUM_LIMBS, NUM_BITS, P>,
+	pub(crate) s: Integer<Fq, N, NUM_LIMBS, NUM_BITS, P>,
 }
 
 impl<N: FieldExt, const NUM_LIMBS: usize, const NUM_BITS: usize, P>
@@ -158,18 +158,11 @@
 	/// Generate a keypair from a given private key
 	pub fn from_private_key(private_key_fq: Fq) -> Self {
 		let private_key = Integer::from_w(private_key_fq);
-<<<<<<< HEAD
-		let public_key_affine = (Secp256k1::generator() * &private_key_fq).to_affine();
-		let public_key_x = Integer::from_w(public_key_affine.x.clone());
-		let public_key_y = Integer::from_w(public_key_affine.y.clone());
-		let public_key_point = EcPoint::new(public_key_x, public_key_y);
-		let public_key = PublicKey(public_key_point);
-=======
 		let public_key_affine = (Secp256k1::generator() * private_key_fq).to_affine();
 		let public_key_x = Integer::from_w(public_key_affine.x);
 		let public_key_y = Integer::from_w(public_key_affine.y);
-		let public_key = EcPoint::new(public_key_x, public_key_y);
->>>>>>> 5a1c171f
+		let public_key_p = EcPoint::new(public_key_x, public_key_y);
+		let public_key = PublicKey::new(public_key_p);
 		Self { private_key, public_key }
 	}
 
