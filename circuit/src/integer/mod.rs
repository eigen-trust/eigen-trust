/// Native implementation for the non-native field arithmetic
pub mod native;
/// RNS operations for the non-native field arithmetic
pub mod rns;

use self::native::Integer;
use crate::{Chip, CommonConfig, RegionCtx};
use halo2::{
	arithmetic::FieldExt,
	circuit::{AssignedCell, Layouter, Region, Value},
	plonk::{ConstraintSystem, Error, Expression, Selector},
	poly::Rotation,
};
use native::{Quotient, ReductionWitness};
use rns::RnsParams;
use std::marker::PhantomData;

/// Chip structure for the IntegerAssign.
pub struct IntegerAssign<W: FieldExt, N: FieldExt, const NUM_LIMBS: usize, const NUM_BITS: usize, P>
where
	P: RnsParams<W, N, NUM_LIMBS, NUM_BITS>,
{
	/// Constructs phantom datas for the variables.
	_native: PhantomData<N>,
	_wrong: PhantomData<W>,
	_rns: PhantomData<P>,
}
impl<W: FieldExt, N: FieldExt, const NUM_LIMBS: usize, const NUM_BITS: usize, P>
	IntegerAssign<W, N, NUM_LIMBS, NUM_BITS, P>
where
	P: RnsParams<W, N, NUM_LIMBS, NUM_BITS>,
{
	/// Assigns given values and their reduction witnesses
	pub fn assign(
		x_opt: Option<&[AssignedCell<N, N>; NUM_LIMBS]>, y: &[AssignedCell<N, N>; NUM_LIMBS],
		reduction_witness: &ReductionWitness<W, N, NUM_LIMBS, NUM_BITS, P>, common: &CommonConfig,
		ctx: &mut RegionCtx<N>,
	) -> Result<AssignedInteger<W, N, NUM_LIMBS, NUM_BITS, P>, Error> {
		for i in 0..NUM_LIMBS {
			if x_opt.is_some() {
				let x = x_opt.unwrap();
				ctx.copy_assign(common.advice[i + NUM_LIMBS], x[i].clone())?;
			}
			ctx.copy_assign(common.advice[i], y[i].clone())?;
		}
		ctx.next();

		match &reduction_witness.quotient {
			Quotient::Short(n) => {
				ctx.assign_advice(common.advice[NUM_LIMBS], Value::known(*n))?;
			},
			Quotient::Long(n) => {
				for i in 0..NUM_LIMBS {
					ctx.assign_advice(common.advice[i + NUM_LIMBS], Value::known(n.limbs[i]))?;
				}
			},
		}
		for i in 0..reduction_witness.residues.len() {
			ctx.assign_advice(
				common.advice[i],
				Value::known(reduction_witness.residues[i]),
			)?;
		}

		ctx.next();
		let mut assigned_result: [Option<AssignedCell<N, N>>; NUM_LIMBS] =
			[(); NUM_LIMBS].map(|_| None);
		for i in 0..NUM_LIMBS {
			ctx.assign_advice(
				common.advice[i],
				Value::known(reduction_witness.intermediate[i]),
			)?;
			assigned_result[i] = Some(ctx.assign_advice(
				common.advice[i + NUM_LIMBS],
				Value::known(reduction_witness.result.limbs[i]),
			)?);
		}
		let assigned_result = AssignedInteger::new(
			reduction_witness.result.clone(),
			assigned_result.map(|x| x.unwrap()),
		);
		Ok(assigned_result)
	}
}

/// Chip structure for the IntegerReduce.
pub struct IntegerReduceChip<
	W: FieldExt,
	N: FieldExt,
	const NUM_LIMBS: usize,
	const NUM_BITS: usize,
	P,
> where
	P: RnsParams<W, N, NUM_LIMBS, NUM_BITS>,
{
	// Assigned integer
	assigned_integer: AssignedInteger<W, N, NUM_LIMBS, NUM_BITS, P>,
	/// Constructs phantom datas for the variables.
	_native: PhantomData<N>,
	_wrong: PhantomData<W>,
	_rns: PhantomData<P>,
}

impl<W: FieldExt, N: FieldExt, const NUM_LIMBS: usize, const NUM_BITS: usize, P>
	IntegerReduceChip<W, N, NUM_LIMBS, NUM_BITS, P>
where
	P: RnsParams<W, N, NUM_LIMBS, NUM_BITS>,
{
	/// Creates a new reduce chip
	pub fn new(assigned_integer: AssignedInteger<W, N, NUM_LIMBS, NUM_BITS, P>) -> Self {
		Self { assigned_integer, _native: PhantomData, _wrong: PhantomData, _rns: PhantomData }
	}
}

impl<W: FieldExt, N: FieldExt, const NUM_LIMBS: usize, const NUM_BITS: usize, P> Chip<N>
	for IntegerReduceChip<W, N, NUM_LIMBS, NUM_BITS, P>
where
	P: RnsParams<W, N, NUM_LIMBS, NUM_BITS>,
{
	type Output = AssignedInteger<W, N, NUM_LIMBS, NUM_BITS, P>;

	/// Make the circuit config.
	fn configure(common: &CommonConfig, meta: &mut ConstraintSystem<N>) -> Selector {
		let selector = meta.selector();
		let p_in_n = P::wrong_modulus_in_native_modulus();

		meta.create_gate("reduce", |v_cells| {
			let s = v_cells.query_selector(selector);
			let mut t_exp = [(); NUM_LIMBS].map(|_| None);
<<<<<<< HEAD
=======
			let reduce_q_exp = v_cells.query_advice(common.advice[NUM_LIMBS], Rotation::next());
>>>>>>> 7ce9dd5e
			let mut limbs_exp = [(); NUM_LIMBS].map(|_| None);
			let mut residues_exp = Vec::new();
			let mut result_exp = [(); NUM_LIMBS].map(|_| None);
			for i in 0..NUM_LIMBS {
				limbs_exp[i] = Some(v_cells.query_advice(common.advice[i], Rotation::cur()));
				t_exp[i] = Some(v_cells.query_advice(common.advice[i], Rotation(2)));
				result_exp[i] =
					Some(v_cells.query_advice(common.advice[i + NUM_LIMBS], Rotation(2)));
			}
			for i in 0..NUM_LIMBS / 2 {
				residues_exp.push(v_cells.query_advice(common.advice[i], Rotation::next()));
			}
<<<<<<< HEAD
			let reduce_q_exp = v_cells.query_advice(common.advice[NUM_LIMBS], Rotation::next());

=======
>>>>>>> 7ce9dd5e
			let t_exp = t_exp.map(|x| x.unwrap());
			let limbs_exp = limbs_exp.map(|x| x.unwrap());
			let result_exp = result_exp.map(|x| x.unwrap());

			// REDUCTION CONSTRAINTS
			let mut constraints =
				P::constrain_binary_crt_exp(t_exp, result_exp.clone(), residues_exp);
			// NATIVE CONSTRAINTS
			let native_constraint =
				P::compose_exp(limbs_exp) - reduce_q_exp * p_in_n - P::compose_exp(result_exp);
			constraints.push(native_constraint);

			constraints.iter().map(|x| s.clone() * x.clone()).collect::<Vec<Expression<N>>>()
		});
		selector
	}
<<<<<<< HEAD

	/// Synthesize the circuit.
	fn synthesize(
		self, common: &CommonConfig, selector: &Selector, mut layouter: impl Layouter<N>,
	) -> Result<Self::Output, Error> {
		let reduction_witness = self.assigned_integer.integer.reduce();
		layouter.assign_region(
			|| "reduce_operation",
			|region: Region<'_, N>| {
				let mut ctx = RegionCtx::new(region, 0);
				ctx.enable(selector.clone())?;
				IntegerAssign::assign(
					None, &self.assigned_integer.integer_limbs, &reduction_witness, &common,
					&mut ctx,
				)
			},
		)
	}
}

/// Chip structure for the IntegerAdd.
pub struct IntegerAddChip<
	W: FieldExt,
	N: FieldExt,
	const NUM_LIMBS: usize,
	const NUM_BITS: usize,
	P,
> where
	P: RnsParams<W, N, NUM_LIMBS, NUM_BITS>,
{
	// Assigned integer x
	x: AssignedInteger<W, N, NUM_LIMBS, NUM_BITS, P>,
	// Assigned integer y
	y: AssignedInteger<W, N, NUM_LIMBS, NUM_BITS, P>,
	/// Constructs phantom datas for the variables.
	_native: PhantomData<N>,
	_wrong: PhantomData<W>,
	_rns: PhantomData<P>,
}

impl<W: FieldExt, N: FieldExt, const NUM_LIMBS: usize, const NUM_BITS: usize, P>
	IntegerAddChip<W, N, NUM_LIMBS, NUM_BITS, P>
where
	P: RnsParams<W, N, NUM_LIMBS, NUM_BITS>,
{
	/// Creates a new add chip.
	pub fn new(
		x: AssignedInteger<W, N, NUM_LIMBS, NUM_BITS, P>,
		y: AssignedInteger<W, N, NUM_LIMBS, NUM_BITS, P>,
	) -> Self {
		Self { x, y, _native: PhantomData, _wrong: PhantomData, _rns: PhantomData }
	}
}

=======

	/// Synthesize the circuit.
	fn synthesize(
		self, common: &CommonConfig, selector: &Selector, mut layouter: impl Layouter<N>,
	) -> Result<Self::Output, Error> {
		let reduction_witness = self.assigned_integer.integer.reduce();
		layouter.assign_region(
			|| "reduce_operation",
			|region: Region<'_, N>| {
				let mut ctx = RegionCtx::new(region, 0);
				ctx.enable(selector.clone())?;
				IntegerAssign::assign(
					None, &self.assigned_integer.integer_limbs, &reduction_witness, &common,
					&mut ctx,
				)
			},
		)
	}
}

/// Chip structure for the IntegerAdd.
pub struct IntegerAddChip<
	W: FieldExt,
	N: FieldExt,
	const NUM_LIMBS: usize,
	const NUM_BITS: usize,
	P,
> where
	P: RnsParams<W, N, NUM_LIMBS, NUM_BITS>,
{
	// Assigned integer x
	x: AssignedInteger<W, N, NUM_LIMBS, NUM_BITS, P>,
	// Assigned integer y
	y: AssignedInteger<W, N, NUM_LIMBS, NUM_BITS, P>,
	/// Constructs phantom datas for the variables.
	_native: PhantomData<N>,
	_wrong: PhantomData<W>,
	_rns: PhantomData<P>,
}

impl<W: FieldExt, N: FieldExt, const NUM_LIMBS: usize, const NUM_BITS: usize, P>
	IntegerAddChip<W, N, NUM_LIMBS, NUM_BITS, P>
where
	P: RnsParams<W, N, NUM_LIMBS, NUM_BITS>,
{
	/// Creates a new add chip.
	pub fn new(
		x: AssignedInteger<W, N, NUM_LIMBS, NUM_BITS, P>,
		y: AssignedInteger<W, N, NUM_LIMBS, NUM_BITS, P>,
	) -> Self {
		Self { x, y, _native: PhantomData, _wrong: PhantomData, _rns: PhantomData }
	}
}

>>>>>>> 7ce9dd5e
impl<W: FieldExt, N: FieldExt, const NUM_LIMBS: usize, const NUM_BITS: usize, P> Chip<N>
	for IntegerAddChip<W, N, NUM_LIMBS, NUM_BITS, P>
where
	P: RnsParams<W, N, NUM_LIMBS, NUM_BITS>,
{
	type Output = AssignedInteger<W, N, NUM_LIMBS, NUM_BITS, P>;

	/// Make the circuit config.
	fn configure(common: &CommonConfig, meta: &mut ConstraintSystem<N>) -> Selector {
		let selector = meta.selector();
		meta.create_gate("add", |v_cells| {
			let s = v_cells.query_selector(selector);
			let mut t_exp = [(); NUM_LIMBS].map(|_| None);
<<<<<<< HEAD
=======
			let _add_q_exp = v_cells.query_advice(common.advice[NUM_LIMBS], Rotation::next());
>>>>>>> 7ce9dd5e
			let mut x_limbs_exp = [(); NUM_LIMBS].map(|_| None);
			let mut y_limbs_exp = [(); NUM_LIMBS].map(|_| None);
			let mut residues_exp = Vec::new();
			let mut result_exp = [(); NUM_LIMBS].map(|_| None);
			for i in 0..NUM_LIMBS {
				x_limbs_exp[i] =
					Some(v_cells.query_advice(common.advice[i + NUM_LIMBS], Rotation::cur()));
				y_limbs_exp[i] = Some(v_cells.query_advice(common.advice[i], Rotation::cur()));
				t_exp[i] = Some(v_cells.query_advice(common.advice[i], Rotation(2)));
				result_exp[i] =
					Some(v_cells.query_advice(common.advice[i + NUM_LIMBS], Rotation(2)));
			}
			for i in 0..NUM_LIMBS / 2 {
				residues_exp.push(v_cells.query_advice(common.advice[i], Rotation::next()));
			}
<<<<<<< HEAD
			let _add_q_exp = v_cells.query_advice(common.advice[NUM_LIMBS], Rotation::next());

=======
>>>>>>> 7ce9dd5e
			let t_exp = t_exp.map(|x| x.unwrap());
			let x_limbs_exp = x_limbs_exp.map(|x| x.unwrap());
			let y_limbs_exp = y_limbs_exp.map(|x| x.unwrap());
			let result_exp = result_exp.map(|x| x.unwrap());

			// REDUCTION CONSTRAINTS
			let mut constraints =
				P::constrain_binary_crt_exp(t_exp, result_exp.clone(), residues_exp);
			// NATIVE CONSTRAINTS
			let native_constraint = P::compose_exp(x_limbs_exp) + P::compose_exp(y_limbs_exp)
				- P::compose_exp(result_exp);
			constraints.push(native_constraint);

			constraints.iter().map(|x| s.clone() * x.clone()).collect::<Vec<Expression<N>>>()
		});
		selector
	}

	/// Synthesize the circuit.
	fn synthesize(
		self, common: &CommonConfig, selector: &Selector, mut layouter: impl Layouter<N>,
	) -> Result<Self::Output, Error> {
		let reduction_witness = self.x.integer.add(&self.y.integer);
		layouter.assign_region(
			|| "add_operation",
			|region: Region<'_, N>| {
				let mut ctx = RegionCtx::new(region, 0);
				ctx.enable(selector.clone())?;
				IntegerAssign::assign(
					Some(&self.x.integer_limbs),
					&self.y.integer_limbs,
					&reduction_witness,
					&common,
					&mut ctx,
				)
			},
		)
	}
}

/// Chip structure for the IntegerSub.
pub struct IntegerSubChip<
	W: FieldExt,
	N: FieldExt,
	const NUM_LIMBS: usize,
	const NUM_BITS: usize,
	P,
> where
	P: RnsParams<W, N, NUM_LIMBS, NUM_BITS>,
{
	// Assigned integer x
	x: AssignedInteger<W, N, NUM_LIMBS, NUM_BITS, P>,
	// Assigned integer y
	y: AssignedInteger<W, N, NUM_LIMBS, NUM_BITS, P>,
	/// Constructs phantom datas for the variables.
	_native: PhantomData<N>,
	_wrong: PhantomData<W>,
	_rns: PhantomData<P>,
}

impl<W: FieldExt, N: FieldExt, const NUM_LIMBS: usize, const NUM_BITS: usize, P>
	IntegerSubChip<W, N, NUM_LIMBS, NUM_BITS, P>
where
	P: RnsParams<W, N, NUM_LIMBS, NUM_BITS>,
{
	/// Creates a new sub chip
	pub fn new(
		x: AssignedInteger<W, N, NUM_LIMBS, NUM_BITS, P>,
		y: AssignedInteger<W, N, NUM_LIMBS, NUM_BITS, P>,
	) -> Self {
		Self { x, y, _native: PhantomData, _wrong: PhantomData, _rns: PhantomData }
	}
}

impl<W: FieldExt, N: FieldExt, const NUM_LIMBS: usize, const NUM_BITS: usize, P> Chip<N>
	for IntegerSubChip<W, N, NUM_LIMBS, NUM_BITS, P>
where
	P: RnsParams<W, N, NUM_LIMBS, NUM_BITS>,
{
	type Output = AssignedInteger<W, N, NUM_LIMBS, NUM_BITS, P>;

	/// Make the circuit config.
	fn configure(common: &CommonConfig, meta: &mut ConstraintSystem<N>) -> Selector {
		let selector = meta.selector();
		let p_in_n = P::wrong_modulus_in_native_modulus();

		meta.create_gate("sub", |v_cells| {
			let s = v_cells.query_selector(selector);
			let mut t_exp = [(); NUM_LIMBS].map(|_| None);
<<<<<<< HEAD
=======
			let sub_q_exp = v_cells.query_advice(common.advice[NUM_LIMBS], Rotation::next());
>>>>>>> 7ce9dd5e
			let mut x_limbs_exp = [(); NUM_LIMBS].map(|_| None);
			let mut y_limbs_exp = [(); NUM_LIMBS].map(|_| None);
			let mut residues_exp = Vec::new();
			let mut result_exp = [(); NUM_LIMBS].map(|_| None);
			for i in 0..NUM_LIMBS {
				x_limbs_exp[i] =
					Some(v_cells.query_advice(common.advice[i + NUM_LIMBS], Rotation::cur()));
				y_limbs_exp[i] = Some(v_cells.query_advice(common.advice[i], Rotation::cur()));
				t_exp[i] = Some(v_cells.query_advice(common.advice[i], Rotation(2)));
				result_exp[i] =
					Some(v_cells.query_advice(common.advice[i + NUM_LIMBS], Rotation(2)));
			}
			for i in 0..NUM_LIMBS / 2 {
				residues_exp.push(v_cells.query_advice(common.advice[i], Rotation::next()));
			}
<<<<<<< HEAD
			let sub_q_exp = v_cells.query_advice(common.advice[NUM_LIMBS], Rotation::next());

=======
>>>>>>> 7ce9dd5e
			let t_exp = t_exp.map(|x| x.unwrap());
			let x_limbs_exp = x_limbs_exp.map(|x| x.unwrap());
			let y_limbs_exp = y_limbs_exp.map(|x| x.unwrap());
			let result_exp = result_exp.map(|x| x.unwrap());

			// REDUCTION CONSTRAINTS
			let mut constraints =
				P::constrain_binary_crt_exp(t_exp, result_exp.clone(), residues_exp);
			// NATIVE CONSTRAINTS
			let native_constraint = P::compose_exp(x_limbs_exp) - P::compose_exp(y_limbs_exp)
				+ sub_q_exp * p_in_n
				- P::compose_exp(result_exp);
			constraints.push(native_constraint);

			constraints.iter().map(|x| s.clone() * x.clone()).collect::<Vec<Expression<N>>>()
		});
		selector
	}

	/// Assign cells for sub operation.
	fn synthesize(
		self, common: &CommonConfig, selector: &Selector, mut layouter: impl Layouter<N>,
	) -> Result<Self::Output, Error> {
		let reduction_witness = self.x.integer.sub(&self.y.integer);
		layouter.assign_region(
			|| "sub_operation",
			|region: Region<'_, N>| {
				let mut ctx = RegionCtx::new(region, 0);
				ctx.enable(selector.clone())?;
				IntegerAssign::assign(
					Some(&self.x.integer_limbs),
					&self.y.integer_limbs,
					&reduction_witness,
					&common,
					&mut ctx,
				)
			},
		)
	}
}

/// Chip structure for the IntegerMul.
pub struct IntegerMulChip<
	W: FieldExt,
	N: FieldExt,
	const NUM_LIMBS: usize,
	const NUM_BITS: usize,
	P,
> where
	P: RnsParams<W, N, NUM_LIMBS, NUM_BITS>,
{
	// Assigned integer x
	x: AssignedInteger<W, N, NUM_LIMBS, NUM_BITS, P>,
	// Assigned integer y
	y: AssignedInteger<W, N, NUM_LIMBS, NUM_BITS, P>,
	/// Constructs phantom datas for the variables.
	_native: PhantomData<N>,
	_wrong: PhantomData<W>,
	_rns: PhantomData<P>,
}

impl<W: FieldExt, N: FieldExt, const NUM_LIMBS: usize, const NUM_BITS: usize, P>
	IntegerMulChip<W, N, NUM_LIMBS, NUM_BITS, P>
where
	P: RnsParams<W, N, NUM_LIMBS, NUM_BITS>,
{
	/// Creates a new mul chip
	pub fn new(
		x: AssignedInteger<W, N, NUM_LIMBS, NUM_BITS, P>,
		y: AssignedInteger<W, N, NUM_LIMBS, NUM_BITS, P>,
	) -> Self {
		Self { x, y, _native: PhantomData, _wrong: PhantomData, _rns: PhantomData }
	}
}

impl<W: FieldExt, N: FieldExt, const NUM_LIMBS: usize, const NUM_BITS: usize, P> Chip<N>
	for IntegerMulChip<W, N, NUM_LIMBS, NUM_BITS, P>
where
	P: RnsParams<W, N, NUM_LIMBS, NUM_BITS>,
{
	type Output = AssignedInteger<W, N, NUM_LIMBS, NUM_BITS, P>;

	/// Make the circuit config.
	fn configure(common: &CommonConfig, meta: &mut ConstraintSystem<N>) -> Selector {
		let selector = meta.selector();
		let p_in_n = P::wrong_modulus_in_native_modulus();

		meta.create_gate("mul", |v_cells| {
			let s = v_cells.query_selector(selector);
			let mut t_exp = [(); NUM_LIMBS].map(|_| None);
			let mut mul_q_exp = [(); NUM_LIMBS].map(|_| None);
			let mut x_limbs_exp = [(); NUM_LIMBS].map(|_| None);
			let mut y_limbs_exp = [(); NUM_LIMBS].map(|_| None);
			let mut residues_exp = Vec::new();
			let mut result_exp = [(); NUM_LIMBS].map(|_| None);
			for i in 0..NUM_LIMBS {
				x_limbs_exp[i] =
					Some(v_cells.query_advice(common.advice[i + NUM_LIMBS], Rotation::cur()));
				y_limbs_exp[i] = Some(v_cells.query_advice(common.advice[i], Rotation::cur()));
				mul_q_exp[i] =
					Some(v_cells.query_advice(common.advice[i + NUM_LIMBS], Rotation::next()));
				t_exp[i] = Some(v_cells.query_advice(common.advice[i], Rotation(2)));
				result_exp[i] =
					Some(v_cells.query_advice(common.advice[i + NUM_LIMBS], Rotation(2)));
			}
			for i in 0..NUM_LIMBS / 2 {
				residues_exp.push(v_cells.query_advice(common.advice[i], Rotation::next()));
			}
			let t_exp = t_exp.map(|x| x.unwrap());
			let mul_q_exp = mul_q_exp.map(|x| x.unwrap());
			let x_limbs_exp = x_limbs_exp.map(|x| x.unwrap());
			let y_limbs_exp = y_limbs_exp.map(|x| x.unwrap());
			let result_exp = result_exp.map(|x| x.unwrap());

			// REDUCTION CONSTRAINTS
			let mut constraints =
				P::constrain_binary_crt_exp(t_exp, result_exp.clone(), residues_exp);
			// NATIVE CONSTRAINTS
			let native_constraints = P::compose_exp(x_limbs_exp) * P::compose_exp(y_limbs_exp)
				- P::compose_exp(mul_q_exp) * p_in_n
				- P::compose_exp(result_exp);
			constraints.push(native_constraints);

			constraints.iter().map(|x| s.clone() * x.clone()).collect::<Vec<Expression<N>>>()
		});
		selector
	}

	/// Synthesize the circuit.
	fn synthesize(
		self, common: &CommonConfig, selector: &Selector, mut layouter: impl Layouter<N>,
	) -> Result<Self::Output, Error> {
		let reduction_witness = self.x.integer.mul(&self.y.integer);
		layouter.assign_region(
			|| "mul_operation",
			|region: Region<'_, N>| {
				let mut ctx = RegionCtx::new(region, 0);
				ctx.enable(selector.clone())?;
				IntegerAssign::assign(
					Some(&self.x.integer_limbs),
					&self.y.integer_limbs,
					&reduction_witness,
					&common,
					&mut ctx,
				)
			},
		)
	}
}

/// Chip structure for the IntegerDiv.
pub struct IntegerDivChip<
	W: FieldExt,
	N: FieldExt,
	const NUM_LIMBS: usize,
	const NUM_BITS: usize,
	P,
> where
	P: RnsParams<W, N, NUM_LIMBS, NUM_BITS>,
{
	// Assigned integer x
	x: AssignedInteger<W, N, NUM_LIMBS, NUM_BITS, P>,
	// Assigned integer y
	y: AssignedInteger<W, N, NUM_LIMBS, NUM_BITS, P>,
	/// Constructs phantom datas for the variables.
	_native: PhantomData<N>,
	_wrong: PhantomData<W>,
	_rns: PhantomData<P>,
}

impl<W: FieldExt, N: FieldExt, const NUM_LIMBS: usize, const NUM_BITS: usize, P>
	IntegerDivChip<W, N, NUM_LIMBS, NUM_BITS, P>
where
	P: RnsParams<W, N, NUM_LIMBS, NUM_BITS>,
{
	/// Creates a new div chip
	pub fn new(
		x: AssignedInteger<W, N, NUM_LIMBS, NUM_BITS, P>,
		y: AssignedInteger<W, N, NUM_LIMBS, NUM_BITS, P>,
	) -> Self {
		Self { x, y, _native: PhantomData, _wrong: PhantomData, _rns: PhantomData }
	}
}

impl<W: FieldExt, N: FieldExt, const NUM_LIMBS: usize, const NUM_BITS: usize, P> Chip<N>
	for IntegerDivChip<W, N, NUM_LIMBS, NUM_BITS, P>
where
	P: RnsParams<W, N, NUM_LIMBS, NUM_BITS>,
{
	type Output = AssignedInteger<W, N, NUM_LIMBS, NUM_BITS, P>;

	/// Make the circuit config.
	fn configure(common: &CommonConfig, meta: &mut ConstraintSystem<N>) -> Selector {
		let selector = meta.selector();
		let p_in_n = P::wrong_modulus_in_native_modulus();

		meta.create_gate("div", |v_cells| {
			let s = v_cells.query_selector(selector);
			let mut t_exp = [(); NUM_LIMBS].map(|_| None);
			let mut div_q_exp = [(); NUM_LIMBS].map(|_| None);
			let mut x_limbs_exp = [(); NUM_LIMBS].map(|_| None);
			let mut y_limbs_exp = [(); NUM_LIMBS].map(|_| None);
			let mut residues_exp = Vec::new();
			let mut result_exp = [(); NUM_LIMBS].map(|_| None);
			for i in 0..NUM_LIMBS {
				x_limbs_exp[i] =
					Some(v_cells.query_advice(common.advice[i + NUM_LIMBS], Rotation::cur()));
				y_limbs_exp[i] = Some(v_cells.query_advice(common.advice[i], Rotation::cur()));
				div_q_exp[i] =
					Some(v_cells.query_advice(common.advice[i + NUM_LIMBS], Rotation::next()));
				t_exp[i] = Some(v_cells.query_advice(common.advice[i], Rotation(2)));
				result_exp[i] =
					Some(v_cells.query_advice(common.advice[i + NUM_LIMBS], Rotation(2)));
			}
			for i in 0..NUM_LIMBS / 2 {
				residues_exp.push(v_cells.query_advice(common.advice[i], Rotation::next()));
			}
			let t_exp = t_exp.map(|x| x.unwrap());
			let div_q_exp = div_q_exp.map(|x| x.unwrap());
			let x_limbs_exp = x_limbs_exp.map(|x| x.unwrap());
			let y_limbs_exp = y_limbs_exp.map(|x| x.unwrap());
			let result_exp = result_exp.map(|x| x.unwrap());

			// REDUCTION CONSTRAINTS
			let mut constraints =
				P::constrain_binary_crt_exp(t_exp, result_exp.clone(), residues_exp);
			//NATIVE CONSTRAINTS
			let native_constraints = P::compose_exp(y_limbs_exp) * P::compose_exp(result_exp)
				- P::compose_exp(x_limbs_exp)
				- P::compose_exp(div_q_exp) * p_in_n;
			constraints.push(native_constraints);

			constraints.iter().map(|x| s.clone() * x.clone()).collect::<Vec<Expression<N>>>()
		});
		selector
	}

	/// Synthesize the circuit.
	fn synthesize(
		self, common: &CommonConfig, selector: &Selector, mut layouter: impl Layouter<N>,
	) -> Result<Self::Output, Error> {
		let reduction_witness = self.x.integer.div(&self.y.integer);
		layouter.assign_region(
			|| "div_operation",
			|region: Region<'_, N>| {
				let mut ctx = RegionCtx::new(region, 0);
				ctx.enable(selector.clone())?;
				IntegerAssign::assign(
					Some(&self.x.integer_limbs),
					&self.y.integer_limbs,
					&reduction_witness,
					&common,
					&mut ctx,
				)
			},
		)
	}
}

#[derive(Debug, Clone)]
/// Structure for the `AssignedInteger`.
pub struct AssignedInteger<
	W: FieldExt,
	N: FieldExt,
	const NUM_LIMBS: usize,
	const NUM_BITS: usize,
	P,
> where
	P: RnsParams<W, N, NUM_LIMBS, NUM_BITS>,
{
	// Original value of the assigned integer.
	pub(crate) integer: Integer<W, N, NUM_LIMBS, NUM_BITS, P>,
	// Limbs of the assigned integer.
	pub(crate) integer_limbs: [AssignedCell<N, N>; NUM_LIMBS],
}

impl<W: FieldExt, N: FieldExt, const NUM_LIMBS: usize, const NUM_BITS: usize, P>
	AssignedInteger<W, N, NUM_LIMBS, NUM_BITS, P>
where
	P: RnsParams<W, N, NUM_LIMBS, NUM_BITS>,
{
	/// Returns a new `AssignedInteger` given its values
	pub fn new(
		integer: Integer<W, N, NUM_LIMBS, NUM_BITS, P>,
		integer_limbs: [AssignedCell<N, N>; NUM_LIMBS],
	) -> Self {
		Self { integer, integer_limbs }
	}
}

#[cfg(test)]
mod test {
	use super::{native::Integer, rns::Bn256_4_68, *};
	use crate::{
		utils::{generate_params, prove_and_verify},
		CommonConfig,
	};
	use halo2::{
		circuit::{SimpleFloorPlanner, Value},
		dev::MockProver,
		halo2curves::bn256::{Bn256, Fq, Fr},
		plonk::Circuit,
	};
	use num_bigint::BigUint;
	use std::str::FromStr;

	#[derive(Clone)]
	enum Gadgets {
		Reduce,
		Add,
		Sub,
		Mul,
		Div,
	}

	#[derive(Clone, Debug)]
	struct TestConfig<const NUM_LIMBS: usize> {
		common: CommonConfig,
		reduce_selector: Selector,
		add_selector: Selector,
		sub_selector: Selector,
		mul_selector: Selector,
		div_selector: Selector,
	}

	#[derive(Clone)]
	struct TestCircuit<W: FieldExt, N: FieldExt, const NUM_LIMBS: usize, const NUM_BITS: usize, P>
	where
		P: RnsParams<W, N, NUM_LIMBS, NUM_BITS>,
	{
		x: Integer<W, N, NUM_LIMBS, NUM_BITS, P>,
		y: Option<Integer<W, N, NUM_LIMBS, NUM_BITS, P>>,
		gadget: Gadgets,
	}

	impl<W: FieldExt, N: FieldExt, const NUM_LIMBS: usize, const NUM_BITS: usize, P>
		TestCircuit<W, N, NUM_LIMBS, NUM_BITS, P>
	where
		P: RnsParams<W, N, NUM_LIMBS, NUM_BITS>,
	{
		fn new(
			x: Integer<W, N, NUM_LIMBS, NUM_BITS, P>,
			y: Option<Integer<W, N, NUM_LIMBS, NUM_BITS, P>>, gadget: Gadgets,
		) -> Self {
			Self { x, y, gadget }
		}
	}

	impl<W: FieldExt, N: FieldExt, const NUM_LIMBS: usize, const NUM_BITS: usize, P> Circuit<N>
		for TestCircuit<W, N, NUM_LIMBS, NUM_BITS, P>
	where
		P: RnsParams<W, N, NUM_LIMBS, NUM_BITS>,
	{
		type Config = TestConfig<NUM_LIMBS>;
		type FloorPlanner = SimpleFloorPlanner;

		fn without_witnesses(&self) -> Self {
			self.clone()
		}

		fn configure(meta: &mut ConstraintSystem<N>) -> TestConfig<NUM_LIMBS> {
			let common = CommonConfig::new(meta);
<<<<<<< HEAD
=======

>>>>>>> 7ce9dd5e
			let reduce_selector =
				IntegerReduceChip::<W, N, NUM_LIMBS, NUM_BITS, P>::configure(&common, meta);
			let add_selector =
				IntegerAddChip::<W, N, NUM_LIMBS, NUM_BITS, P>::configure(&common, meta);
			let sub_selector =
				IntegerSubChip::<W, N, NUM_LIMBS, NUM_BITS, P>::configure(&common, meta);
			let mul_selector =
				IntegerMulChip::<W, N, NUM_LIMBS, NUM_BITS, P>::configure(&common, meta);
			let div_selector =
				IntegerDivChip::<W, N, NUM_LIMBS, NUM_BITS, P>::configure(&common, meta);

			TestConfig {
				common,
				reduce_selector,
				add_selector,
				sub_selector,
				mul_selector,
				div_selector,
			}
		}

		fn synthesize(
			&self, config: TestConfig<NUM_LIMBS>, mut layouter: impl Layouter<N>,
		) -> Result<(), Error> {
			let (x_limbs_assigned, y_limbs_assigned) = layouter.assign_region(
				|| "temp",
				|region: Region<'_, N>| {
					let mut ctx = RegionCtx::new(region, 0);
					let mut x_limbs: [Option<AssignedCell<N, N>>; NUM_LIMBS] =
						[(); NUM_LIMBS].map(|_| None);
					let mut y_limbs: [Option<AssignedCell<N, N>>; NUM_LIMBS] =
						[(); NUM_LIMBS].map(|_| None);
					for i in 0..NUM_LIMBS {
						let x = ctx.assign_advice(
							config.common.advice[0],
							Value::known(self.x.limbs[i]),
						)?;
						x_limbs[i] = Some(x);
						if self.y.is_some() {
							let y_unwrapped = self.y.clone().unwrap();
							let y = ctx.assign_advice(
								config.common.advice[1],
								Value::known(y_unwrapped.limbs[i]),
							)?;
							y_limbs[i] = Some(y);
						}
						ctx.next();
					}
					Ok((x_limbs, y_limbs))
				},
			)?;

			let mut result = None;
			match self.gadget {
				Gadgets::Reduce => {
					let assigned_integer =
						AssignedInteger::new(self.x.clone(), x_limbs_assigned.map(|x| x.unwrap()));
					let chip = IntegerReduceChip::new(assigned_integer);
					result = Some(chip.synthesize(
						&config.common,
						&config.reduce_selector,
						layouter.namespace(|| "reduce"),
					)?);
				},
<<<<<<< HEAD

				Gadgets::Add => {
					let x_assigned =
						AssignedInteger::new(self.x.clone(), x_limbs_assigned.map(|x| x.unwrap()));
					let y_assigned = AssignedInteger::new(
						self.y.clone().unwrap(),
						y_limbs_assigned.map(|x| x.unwrap()),
					);
					let chip = IntegerAddChip::new(x_assigned, y_assigned);
					result = Some(chip.synthesize(
						&config.common,
						&config.add_selector,
						layouter.namespace(|| "add"),
					)?);
				},
				Gadgets::Sub => {
					let x_assigned =
						AssignedInteger::new(self.x.clone(), x_limbs_assigned.map(|x| x.unwrap()));
					let y_assigned = AssignedInteger::new(
						self.y.clone().unwrap(),
						y_limbs_assigned.map(|x| x.unwrap()),
					);
					let chip = IntegerSubChip::new(x_assigned, y_assigned);
					result = Some(chip.synthesize(
						&config.common,
						&config.sub_selector,
						layouter.namespace(|| "sub"),
					)?);
				},
				Gadgets::Mul => {
					let x_assigned =
						AssignedInteger::new(self.x.clone(), x_limbs_assigned.map(|x| x.unwrap()));
					let y_assigned = AssignedInteger::new(
						self.y.clone().unwrap(),
						y_limbs_assigned.map(|x| x.unwrap()),
					);
					let chip = IntegerMulChip::new(x_assigned, y_assigned);

					result = Some(chip.synthesize(
						&config.common,
						&config.mul_selector,
						layouter.namespace(|| "mul"),
					)?);
				},

=======

				Gadgets::Add => {
					let x_assigned =
						AssignedInteger::new(self.x.clone(), x_limbs_assigned.map(|x| x.unwrap()));
					let y_assigned = AssignedInteger::new(
						self.y.clone().unwrap(),
						y_limbs_assigned.map(|x| x.unwrap()),
					);
					let chip = IntegerAddChip::new(x_assigned, y_assigned);
					result = Some(chip.synthesize(
						&config.common,
						&config.add_selector,
						layouter.namespace(|| "add"),
					)?);
				},
				Gadgets::Sub => {
					let x_assigned =
						AssignedInteger::new(self.x.clone(), x_limbs_assigned.map(|x| x.unwrap()));
					let y_assigned = AssignedInteger::new(
						self.y.clone().unwrap(),
						y_limbs_assigned.map(|x| x.unwrap()),
					);
					let chip = IntegerSubChip::new(x_assigned, y_assigned);
					result = Some(chip.synthesize(
						&config.common,
						&config.sub_selector,
						layouter.namespace(|| "sub"),
					)?);
				},
				Gadgets::Mul => {
					let x_assigned =
						AssignedInteger::new(self.x.clone(), x_limbs_assigned.map(|x| x.unwrap()));
					let y_assigned = AssignedInteger::new(
						self.y.clone().unwrap(),
						y_limbs_assigned.map(|x| x.unwrap()),
					);
					let chip = IntegerMulChip::new(x_assigned, y_assigned);

					result = Some(chip.synthesize(
						&config.common,
						&config.mul_selector,
						layouter.namespace(|| "mul"),
					)?);
				},

>>>>>>> 7ce9dd5e
				Gadgets::Div => {
					let x_assigned =
						AssignedInteger::new(self.x.clone(), x_limbs_assigned.map(|x| x.unwrap()));
					let y_assigned = AssignedInteger::new(
						self.y.clone().unwrap(),
						y_limbs_assigned.map(|x| x.unwrap()),
					);
					let chip = IntegerDivChip::new(x_assigned, y_assigned);

					result = Some(chip.synthesize(
						&config.common,
						&config.div_selector,
						layouter.namespace(|| "div"),
					)?);
				},
			};
			for i in 0..NUM_LIMBS {
				layouter.constrain_instance(
					result.clone().unwrap().integer_limbs[i].cell(),
					config.common.instance,
					i,
				)?;
			}

			Ok(())
		}
	}

	#[test]
	fn should_reduce_smaller() {
		// Testing reduce with input smaller than wrong modulus.
		let a_big = BigUint::from_str(
			"2188824287183927522224640574525727508869631115729782366268903789426208582",
		)
		.unwrap();
		let a = Integer::<Fq, Fr, 4, 68, Bn256_4_68>::new(a_big);
		let res = a.reduce();
		let test_chip =
			TestCircuit::<Fq, Fr, 4, 68, Bn256_4_68>::new(a.clone(), None, Gadgets::Reduce);

		let k = 5;
		let p_ins = res.result.limbs.to_vec();
		let prover = MockProver::run(k, &test_chip, vec![p_ins]).unwrap();
		assert_eq!(prover.verify(), Ok(()));
	}

	#[test]
	fn should_reduce_bigger() {
		// Testing reduce with input bigger than wrong modulus.
		let a_big = BigUint::from_str(
			"2188824287183927522224640574525727508869631115729782366268903789426208584192938236132395034328372853987091237643",
		)
		.unwrap();
		let a = Integer::<Fq, Fr, 4, 68, Bn256_4_68>::new(a_big);
		let res = a.reduce();
		let test_chip =
			TestCircuit::<Fq, Fr, 4, 68, Bn256_4_68>::new(a.clone(), None, Gadgets::Reduce);

		let k = 5;
		let p_ins = res.result.limbs.to_vec();
		let prover = MockProver::run(k, &test_chip, vec![p_ins]).unwrap();
		assert_eq!(prover.verify(), Ok(()));
	}

	#[test]
	fn should_add_two_numbers() {
		// Testing add with two elements.
		let a_big = BigUint::from_str(
			"2188824287183927522224640574525727508869631115729782366268903789426208582",
		)
		.unwrap();
		let b_big = BigUint::from_str("3534512312312312314235346475676435").unwrap();
		let a = Integer::<Fq, Fr, 4, 68, Bn256_4_68>::new(a_big);
		let b = Integer::<Fq, Fr, 4, 68, Bn256_4_68>::new(b_big);
		let res = a.add(&b);
		let test_chip = TestCircuit::<Fq, Fr, 4, 68, Bn256_4_68>::new(a, Some(b), Gadgets::Add);

		let k = 5;
		let p_ins = res.result.limbs.to_vec();
		let prover = MockProver::run(k, &test_chip, vec![p_ins]).unwrap();
		assert_eq!(prover.verify(), Ok(()));
	}

	#[test]
	fn should_mul_two_numbers() {
		// Testing mul with two elements.
		let a_big = BigUint::from_str(
			"2188824287183927522224640574525727508869631115729782366268903789426208582",
		)
		.unwrap();
		let b_big = BigUint::from_str("121231231231231231231231231233").unwrap();
		let a = Integer::<Fq, Fr, 4, 68, Bn256_4_68>::new(a_big);
		let b = Integer::<Fq, Fr, 4, 68, Bn256_4_68>::new(b_big);
		let res = a.mul(&b);
		let test_chip = TestCircuit::<Fq, Fr, 4, 68, Bn256_4_68>::new(a, Some(b), Gadgets::Mul);
		let k = 5;
		let pub_ins = res.result.limbs.to_vec();
		let prover = MockProver::run(k, &test_chip, vec![pub_ins]).unwrap();
		assert_eq!(prover.verify(), Ok(()));
	}

	#[test]
	fn test_add_mul_production() {
		let a_big = BigUint::from_str("4057452572750886963137894").unwrap();
		let b_big = BigUint::from_str("4057452572750112323238869612312354423534563456363213137894")
			.unwrap();
		let a = Integer::<Fq, Fr, 4, 68, Bn256_4_68>::new(a_big);
		let b = Integer::<Fq, Fr, 4, 68, Bn256_4_68>::new(b_big);
		let res_add = a.add(&b);
		let res_mul = a.mul(&b);
		let test_chip_add = TestCircuit::new(a.clone(), Some(b.clone()), Gadgets::Add);
		let test_chip_mul = TestCircuit::new(a, Some(b), Gadgets::Mul);

		let k = 5;
		let rng = &mut rand::thread_rng();
		let params = generate_params(k);
		let pub_ins_add = res_add.result.limbs;
		let pub_ins_mul = res_mul.result.limbs;
		let res =
			prove_and_verify::<Bn256, _, _>(params.clone(), test_chip_add, &[&pub_ins_add], rng)
				.unwrap();
		assert!(res);
		let res =
			prove_and_verify::<Bn256, _, _>(params, test_chip_mul, &[&pub_ins_mul], rng).unwrap();
		assert!(res);
	}

	#[test]
	fn should_sub_two_numbers() {
		// Testing sub with two elements.
		let a_big = BigUint::from_str(
			"2188824287183927522224640574525727508869631115729782366268903789426208582",
		)
		.unwrap();
		let b_big = BigUint::from_str("121231231231231231231231231233").unwrap();
		let a = Integer::<Fq, Fr, 4, 68, Bn256_4_68>::new(a_big);
		let b = Integer::<Fq, Fr, 4, 68, Bn256_4_68>::new(b_big);
		let res = a.sub(&b);
		let test_chip = TestCircuit::<Fq, Fr, 4, 68, Bn256_4_68>::new(a, Some(b), Gadgets::Sub);
		let k = 5;
		let pub_ins = res.result.limbs.to_vec();
		let prover = MockProver::run(k, &test_chip, vec![pub_ins]).unwrap();
		assert_eq!(prover.verify(), Ok(()));
	}

	#[test]
	fn should_div_two_numbers() {
		// Testing div with two elements.
		let a_big = BigUint::from_str(
			"2188824287183927522224640574525727508869631115729782366268903789426208582",
		)
		.unwrap();
		let b_big = BigUint::from_str("2").unwrap();
		let a = Integer::<Fq, Fr, 4, 68, Bn256_4_68>::new(a_big);
		let b = Integer::<Fq, Fr, 4, 68, Bn256_4_68>::new(b_big);
		let res = a.div(&b);
		let test_chip = TestCircuit::<Fq, Fr, 4, 68, Bn256_4_68>::new(a, Some(b), Gadgets::Div);
		let k = 5;
		let pub_ins = res.result.limbs.to_vec();
		let prover = MockProver::run(k, &test_chip, vec![pub_ins]).unwrap();
		assert_eq!(prover.verify(), Ok(()));
	}
}<|MERGE_RESOLUTION|>--- conflicted
+++ resolved
@@ -127,10 +127,6 @@
 		meta.create_gate("reduce", |v_cells| {
 			let s = v_cells.query_selector(selector);
 			let mut t_exp = [(); NUM_LIMBS].map(|_| None);
-<<<<<<< HEAD
-=======
-			let reduce_q_exp = v_cells.query_advice(common.advice[NUM_LIMBS], Rotation::next());
->>>>>>> 7ce9dd5e
 			let mut limbs_exp = [(); NUM_LIMBS].map(|_| None);
 			let mut residues_exp = Vec::new();
 			let mut result_exp = [(); NUM_LIMBS].map(|_| None);
@@ -143,11 +139,7 @@
 			for i in 0..NUM_LIMBS / 2 {
 				residues_exp.push(v_cells.query_advice(common.advice[i], Rotation::next()));
 			}
-<<<<<<< HEAD
 			let reduce_q_exp = v_cells.query_advice(common.advice[NUM_LIMBS], Rotation::next());
-
-=======
->>>>>>> 7ce9dd5e
 			let t_exp = t_exp.map(|x| x.unwrap());
 			let limbs_exp = limbs_exp.map(|x| x.unwrap());
 			let result_exp = result_exp.map(|x| x.unwrap());
@@ -164,7 +156,6 @@
 		});
 		selector
 	}
-<<<<<<< HEAD
 
 	/// Synthesize the circuit.
 	fn synthesize(
@@ -219,62 +210,6 @@
 	}
 }
 
-=======
-
-	/// Synthesize the circuit.
-	fn synthesize(
-		self, common: &CommonConfig, selector: &Selector, mut layouter: impl Layouter<N>,
-	) -> Result<Self::Output, Error> {
-		let reduction_witness = self.assigned_integer.integer.reduce();
-		layouter.assign_region(
-			|| "reduce_operation",
-			|region: Region<'_, N>| {
-				let mut ctx = RegionCtx::new(region, 0);
-				ctx.enable(selector.clone())?;
-				IntegerAssign::assign(
-					None, &self.assigned_integer.integer_limbs, &reduction_witness, &common,
-					&mut ctx,
-				)
-			},
-		)
-	}
-}
-
-/// Chip structure for the IntegerAdd.
-pub struct IntegerAddChip<
-	W: FieldExt,
-	N: FieldExt,
-	const NUM_LIMBS: usize,
-	const NUM_BITS: usize,
-	P,
-> where
-	P: RnsParams<W, N, NUM_LIMBS, NUM_BITS>,
-{
-	// Assigned integer x
-	x: AssignedInteger<W, N, NUM_LIMBS, NUM_BITS, P>,
-	// Assigned integer y
-	y: AssignedInteger<W, N, NUM_LIMBS, NUM_BITS, P>,
-	/// Constructs phantom datas for the variables.
-	_native: PhantomData<N>,
-	_wrong: PhantomData<W>,
-	_rns: PhantomData<P>,
-}
-
-impl<W: FieldExt, N: FieldExt, const NUM_LIMBS: usize, const NUM_BITS: usize, P>
-	IntegerAddChip<W, N, NUM_LIMBS, NUM_BITS, P>
-where
-	P: RnsParams<W, N, NUM_LIMBS, NUM_BITS>,
-{
-	/// Creates a new add chip.
-	pub fn new(
-		x: AssignedInteger<W, N, NUM_LIMBS, NUM_BITS, P>,
-		y: AssignedInteger<W, N, NUM_LIMBS, NUM_BITS, P>,
-	) -> Self {
-		Self { x, y, _native: PhantomData, _wrong: PhantomData, _rns: PhantomData }
-	}
-}
-
->>>>>>> 7ce9dd5e
 impl<W: FieldExt, N: FieldExt, const NUM_LIMBS: usize, const NUM_BITS: usize, P> Chip<N>
 	for IntegerAddChip<W, N, NUM_LIMBS, NUM_BITS, P>
 where
@@ -288,10 +223,6 @@
 		meta.create_gate("add", |v_cells| {
 			let s = v_cells.query_selector(selector);
 			let mut t_exp = [(); NUM_LIMBS].map(|_| None);
-<<<<<<< HEAD
-=======
-			let _add_q_exp = v_cells.query_advice(common.advice[NUM_LIMBS], Rotation::next());
->>>>>>> 7ce9dd5e
 			let mut x_limbs_exp = [(); NUM_LIMBS].map(|_| None);
 			let mut y_limbs_exp = [(); NUM_LIMBS].map(|_| None);
 			let mut residues_exp = Vec::new();
@@ -307,11 +238,8 @@
 			for i in 0..NUM_LIMBS / 2 {
 				residues_exp.push(v_cells.query_advice(common.advice[i], Rotation::next()));
 			}
-<<<<<<< HEAD
 			let _add_q_exp = v_cells.query_advice(common.advice[NUM_LIMBS], Rotation::next());
 
-=======
->>>>>>> 7ce9dd5e
 			let t_exp = t_exp.map(|x| x.unwrap());
 			let x_limbs_exp = x_limbs_exp.map(|x| x.unwrap());
 			let y_limbs_exp = y_limbs_exp.map(|x| x.unwrap());
@@ -401,10 +329,6 @@
 		meta.create_gate("sub", |v_cells| {
 			let s = v_cells.query_selector(selector);
 			let mut t_exp = [(); NUM_LIMBS].map(|_| None);
-<<<<<<< HEAD
-=======
-			let sub_q_exp = v_cells.query_advice(common.advice[NUM_LIMBS], Rotation::next());
->>>>>>> 7ce9dd5e
 			let mut x_limbs_exp = [(); NUM_LIMBS].map(|_| None);
 			let mut y_limbs_exp = [(); NUM_LIMBS].map(|_| None);
 			let mut residues_exp = Vec::new();
@@ -420,11 +344,8 @@
 			for i in 0..NUM_LIMBS / 2 {
 				residues_exp.push(v_cells.query_advice(common.advice[i], Rotation::next()));
 			}
-<<<<<<< HEAD
 			let sub_q_exp = v_cells.query_advice(common.advice[NUM_LIMBS], Rotation::next());
 
-=======
->>>>>>> 7ce9dd5e
 			let t_exp = t_exp.map(|x| x.unwrap());
 			let x_limbs_exp = x_limbs_exp.map(|x| x.unwrap());
 			let y_limbs_exp = y_limbs_exp.map(|x| x.unwrap());
@@ -787,10 +708,6 @@
 
 		fn configure(meta: &mut ConstraintSystem<N>) -> TestConfig<NUM_LIMBS> {
 			let common = CommonConfig::new(meta);
-<<<<<<< HEAD
-=======
-
->>>>>>> 7ce9dd5e
 			let reduce_selector =
 				IntegerReduceChip::<W, N, NUM_LIMBS, NUM_BITS, P>::configure(&common, meta);
 			let add_selector =
@@ -855,7 +772,6 @@
 						layouter.namespace(|| "reduce"),
 					)?);
 				},
-<<<<<<< HEAD
 
 				Gadgets::Add => {
 					let x_assigned =
@@ -901,53 +817,6 @@
 					)?);
 				},
 
-=======
-
-				Gadgets::Add => {
-					let x_assigned =
-						AssignedInteger::new(self.x.clone(), x_limbs_assigned.map(|x| x.unwrap()));
-					let y_assigned = AssignedInteger::new(
-						self.y.clone().unwrap(),
-						y_limbs_assigned.map(|x| x.unwrap()),
-					);
-					let chip = IntegerAddChip::new(x_assigned, y_assigned);
-					result = Some(chip.synthesize(
-						&config.common,
-						&config.add_selector,
-						layouter.namespace(|| "add"),
-					)?);
-				},
-				Gadgets::Sub => {
-					let x_assigned =
-						AssignedInteger::new(self.x.clone(), x_limbs_assigned.map(|x| x.unwrap()));
-					let y_assigned = AssignedInteger::new(
-						self.y.clone().unwrap(),
-						y_limbs_assigned.map(|x| x.unwrap()),
-					);
-					let chip = IntegerSubChip::new(x_assigned, y_assigned);
-					result = Some(chip.synthesize(
-						&config.common,
-						&config.sub_selector,
-						layouter.namespace(|| "sub"),
-					)?);
-				},
-				Gadgets::Mul => {
-					let x_assigned =
-						AssignedInteger::new(self.x.clone(), x_limbs_assigned.map(|x| x.unwrap()));
-					let y_assigned = AssignedInteger::new(
-						self.y.clone().unwrap(),
-						y_limbs_assigned.map(|x| x.unwrap()),
-					);
-					let chip = IntegerMulChip::new(x_assigned, y_assigned);
-
-					result = Some(chip.synthesize(
-						&config.common,
-						&config.mul_selector,
-						layouter.namespace(|| "mul"),
-					)?);
-				},
-
->>>>>>> 7ce9dd5e
 				Gadgets::Div => {
 					let x_assigned =
 						AssignedInteger::new(self.x.clone(), x_limbs_assigned.map(|x| x.unwrap()));
