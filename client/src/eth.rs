--- conflicted
+++ resolved
@@ -3,11 +3,8 @@
 //! This module provides types and functionalities for general ethereum interactions.
 
 use crate::{
-<<<<<<< HEAD
 	attestation::ECDSAPublicKey,
-=======
 	error::EigenError,
->>>>>>> 5a1c171f
 	eth::bindings::AttestationStation,
 	fs::{get_data_directory, get_file_path, read_yul, write_binary, FileType},
 	ClientSigner,
@@ -137,8 +134,8 @@
 
 		let raw_pk: &SigningKey = derived_pk.as_ref();
 
-		let secret_key =
-			SecretKey::from_slice(&raw_pk.to_bytes()).expect("32 bytes, within curve order");
+		let secret_key = SecretKey::from_slice(&raw_pk.to_bytes().as_slice())
+			.expect("32 bytes, within curve order");
 
 		keys.push(secret_key);
 	}
