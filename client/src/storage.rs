--- conflicted
+++ resolved
@@ -6,11 +6,8 @@
 use crate::attestation::{
 	AttestationRaw, SignatureRaw, SignedAttestationEth, SignedAttestationRaw,
 };
-<<<<<<< HEAD
+use crate::error::EigenError;
 use crate::eth::address_from_public_key;
-=======
-use crate::error::EigenError;
->>>>>>> d4e6ce79
 use crate::Score;
 use csv::{ReaderBuilder, WriterBuilder};
 use ethers::utils::hex;
@@ -199,7 +196,6 @@
 
 impl AttestationRecord {
 	/// Creates a new AttestationRecord from an Attestation log.
-<<<<<<< HEAD
 	pub fn from_log(log: &AttestationCreatedFilter) -> Self {
 		let sign_att_eth = SignedAttestationEth::from_log(log).unwrap();
 		let sign_att_raw: SignedAttestationRaw = sign_att_eth.into();
@@ -213,22 +209,6 @@
 			sig_s: Self::encode_bytes_to_hex(&sign_att_raw.signature.sig_s),
 			rec_id: sign_att_raw.signature.rec_id.to_string(),
 		}
-=======
-	pub fn from_log(log: &AttestationCreatedFilter) -> Result<Self, EigenError> {
-		let payload = AttestationPayload::from_log(log)?;
-		let attestation = Attestation::from_log(log)?;
-		let (sig_r, sig_s, rec_id) = payload.get_raw_signature();
-
-		Ok(Self {
-			about: Self::encode_bytes_to_hex(attestation.about.as_fixed_bytes()),
-			key: Self::encode_bytes_to_hex(attestation.key.as_fixed_bytes()),
-			value: attestation.value.to_string(),
-			message: Self::encode_bytes_to_hex(attestation.message.as_fixed_bytes()),
-			sig_r: Self::encode_bytes_to_hex(&sig_r),
-			sig_s: Self::encode_bytes_to_hex(&sig_s),
-			rec_id: rec_id.to_string(),
-		})
->>>>>>> d4e6ce79
 	}
 
 	/// Returns a log from an AttestationRecord.
@@ -244,7 +224,6 @@
 		let message = Self::parse_bytes32(&self.message)?;
 
 		// Construct AttestationPayload and serialize it
-<<<<<<< HEAD
 		let att_raw = AttestationRaw::new(about, domain, value, message);
 		let sig_raw = SignatureRaw::new(sig_r, sig_s, rec_id);
 		let sign_att_raw = SignedAttestationRaw::new(att_raw, sig_raw);
@@ -254,20 +233,7 @@
 		let key = *sign_att_eth.attestation.get_key().as_fixed_bytes();
 		let val = sign_att_eth.to_payload();
 		let public_key = sign_att_eth.recover_public_key().unwrap();
-		let creator = address_from_public_key(&public_key).unwrap();
-=======
-		let payload = AttestationPayload::new(sig_r, sig_s, rec_id, value, message);
-		let val = Bytes::from(payload.to_bytes());
-
-		// Recover the signature
-		let attestation =
-			Attestation::new(about, H256::from(key), value, Some(H256::from(message)));
-		let att_fr = attestation.to_attestation_fr()?;
-		let recoverable_sig = payload.get_signature();
-
-		let signed_att = SignedAttestation::new(att_fr, recoverable_sig);
-		let creator = address_from_signed_att(&signed_att)?;
->>>>>>> d4e6ce79
+		let creator = address_from_public_key(&public_key);
 
 		Ok(AttestationCreatedFilter { about, key, val, creator })
 	}
@@ -292,10 +258,11 @@
 	}
 
 	// Helper function for parsing string into a byte array
-	fn parse_bytes20(hex_str: &str) -> Result<[u8; 20], &'static str> {
+	fn parse_bytes20(hex_str: &str) -> Result<[u8; 20], EigenError> {
 		let bytes = Self::decode_hex_to_bytes(hex_str)?;
-		let bytes_array: [u8; 20] =
-			bytes.try_into().map_err(|_| "Failed to convert into byte array")?;
+		let bytes_array: [u8; 20] = bytes.try_into().map_err(|_| {
+			EigenError::ConversionError("Failed to convert into byte array".to_string())
+		})?;
 		Ok(bytes_array)
 	}
 
